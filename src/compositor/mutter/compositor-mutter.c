/* -*- mode: C; c-file-style: "gnu"; indent-tabs-mode: nil; -*- */

#define _GNU_SOURCE
#define _XOPEN_SOURCE 500 /* for usleep() */

#include <config.h>

#include <stdlib.h>
#include <string.h>
#include <math.h>
#include <unistd.h>

#include <gdk/gdk.h>

#include "../../core/window-private.h"
#include "display.h"
#include "screen.h"
#include "frame.h"
#include "errors.h"
#include "window.h"
#include "compositor-private.h"
#include "compositor-mutter.h"
#include "mutter-plugin-manager.h"
#include "tidy/tidy-texture-frame.h"
#include "xprops.h"
#include "prefs.h"
#include "mutter-shaped-texture.h"
#include <X11/Xatom.h>
#include <X11/Xlibint.h>
#include <X11/extensions/shape.h>
#include <X11/extensions/Xcomposite.h>
#include <X11/extensions/Xdamage.h>
#include <X11/extensions/Xfixes.h>
#include <X11/extensions/Xrender.h>

#include <clutter/clutter.h>
#include <clutter/clutter-group.h>
#include <clutter/x11/clutter-x11.h>
#ifdef HAVE_GLX_TEXTURE_PIXMAP
#include <clutter/glx/clutter-glx.h>
#endif /* HAVE_GLX_TEXTURE_PIXMAP */

#include <cogl/cogl.h>
#define SHADOW_RADIUS 8
#define SHADOW_OPACITY	0.9
#define SHADOW_OFFSET_X	(SHADOW_RADIUS)
#define SHADOW_OFFSET_Y	(SHADOW_RADIUS)

#define MAX_TILE_SZ 8 	/* Must be <= shaddow radius */
#define TILE_WIDTH  (3*MAX_TILE_SZ)
#define TILE_HEIGHT (3*MAX_TILE_SZ)

#define CHECK_LIST_INTEGRITY_START(list)	\
  {int len2__; int len__ = g_list_length(list);

#define CHECK_LIST_INTEGRITY_END(list)			    \
  len2__ = g_list_length(list);				    \
  if (len__ != len2__)					    \
    g_warning ("Integrity check of list failed at %s:%d\n", \
	       __FILE__, __LINE__); }

/* #define DEBUG_TRACE g_print */
#define DEBUG_TRACE(X) 

/*
 * Register GType wrapper for XWindowAttributes, so we do not have to
 * query window attributes in the MutterWindow constructor but can pass
 * them as a property to the constructor (so we can gracefully handle the case
 * where no attributes can be retrieved).
 *
 * NB -- we only need a subset of the attributes; at some point we might want
 * to just store the relevant values rather than the whole struct.
 */
#define META_TYPE_XATTRS (meta_xattrs_get_type ())

GType meta_xattrs_get_type   (void) G_GNUC_CONST;

static XWindowAttributes *
meta_xattrs_copy (const XWindowAttributes *attrs)
{
  XWindowAttributes *result;

  g_return_val_if_fail (attrs != NULL, NULL);

  result = (XWindowAttributes*) Xmalloc (sizeof (XWindowAttributes));
  *result = *attrs;

  return result;
}

static void
meta_xattrs_free (XWindowAttributes *attrs)
{
  g_return_if_fail (attrs != NULL);

  XFree (attrs);
}

GType
meta_xattrs_get_type (void)
{
  static GType our_type = 0;

  if (!our_type)
    our_type = g_boxed_type_register_static ("XWindowAttributes",
		                     (GBoxedCopyFunc) meta_xattrs_copy,
				     (GBoxedFreeFunc) meta_xattrs_free);
  return our_type;
}

static unsigned char* shadow_gaussian_make_tile (void);

#ifdef HAVE_COMPOSITE_EXTENSIONS
static inline gboolean
composite_at_least_version (MetaDisplay *display, int maj, int min)
{
  static int major = -1;
  static int minor = -1;

  if (major == -1)
    meta_display_get_compositor_version (display, &major, &minor);

  return (major > maj || (major == maj && minor >= min));
}
#endif

typedef struct _Mutter
{
  MetaCompositor  compositor;
  MetaDisplay    *display;

  Atom            atom_x_root_pixmap;
  Atom            atom_x_set_root;
  Atom            atom_net_wm_window_opacity;

  ClutterActor   *shadow_src;

  gboolean        show_redraw : 1;
  gboolean        debug       : 1;
  gboolean        no_mipmaps  : 1;
} Mutter;

typedef struct _MetaCompScreen
{
  MetaScreen            *screen;

  ClutterActor          *stage, *window_group, *overlay_group;
  ClutterActor		*hidden_group;
  GList                 *windows;
  GHashTable            *windows_by_xid;
  MetaWindow            *focus_window;
  Window                 output;
  GSList                *dock_windows;

  gint                   switch_workspace_in_progress;

  MutterPluginManager *plugin_mgr;
} MetaCompScreen;

/*
 * MutterWindow implementation
 */
struct _MutterWindowPrivate
{
  XWindowAttributes attrs;

  MetaWindow       *window;
  Window            xwindow;
  MetaScreen       *screen;

  ClutterActor     *actor;
  ClutterActor     *shadow;
  Pixmap            back_pixmap;

  MetaCompWindowType  type;
  Damage            damage;

  guint8            opacity;

  gchar *           desc;

  /*
   * These need to be counters rather than flags, since more plugins
   * can implement same effect; the practicality of stacking effects
   * might be dubious, but we have to at least handle it correctly.
   */
  gint              minimize_in_progress;
  gint              maximize_in_progress;
  gint              unmaximize_in_progress;
  gint              map_in_progress;
  gint              destroy_in_progress;

  guint		    needs_shadow           : 1;
  guint		    shaped                 : 1;
  guint		    destroy_pending        : 1;
  guint		    argb32                 : 1;
  guint		    disposed               : 1;
  guint		    is_minimized           : 1;

  /* Desktop switching flags */
  guint		    needs_map              : 1;
  guint		    needs_unmap            : 1;
  guint		    needs_repair           : 1;

  guint		    needs_destroy	   : 1;
};

enum
{
  PROP_MCW_META_WINDOW = 1,
  PROP_MCW_META_SCREEN,
  PROP_MCW_X_WINDOW,
  PROP_MCW_X_WINDOW_ATTRIBUTES
};

static void mutter_window_class_init (MutterWindowClass *klass);
static void mutter_window_init       (MutterWindow *self);
static void mutter_window_dispose    (GObject *object);
static void mutter_window_finalize   (GObject *object);
static void mutter_window_constructed (GObject *object);
static void mutter_window_set_property (GObject       *object,
					   guint         prop_id,
					   const GValue *value,
					   GParamSpec   *pspec);
static void mutter_window_get_property (GObject      *object,
					   guint         prop_id,
					   GValue       *value,
					   GParamSpec   *pspec);
static void mutter_window_query_window_type (MutterWindow *self);
static void mutter_window_detach (MutterWindow *self);

G_DEFINE_TYPE (MutterWindow, mutter_window, CLUTTER_TYPE_GROUP);

static void
mutter_window_class_init (MutterWindowClass *klass)
{
  GObjectClass *object_class = G_OBJECT_CLASS (klass);
  GParamSpec   *pspec;

  g_type_class_add_private (klass, sizeof (MutterWindowPrivate));

  object_class->dispose      = mutter_window_dispose;
  object_class->finalize     = mutter_window_finalize;
  object_class->set_property = mutter_window_set_property;
  object_class->get_property = mutter_window_get_property;
  object_class->constructed  = mutter_window_constructed;

  pspec = g_param_spec_object ("meta-window",
                               "MetaWindow",
                               "The displayed MetaWindow",
                               META_TYPE_WINDOW,
                               G_PARAM_READWRITE | G_PARAM_CONSTRUCT);

  g_object_class_install_property (object_class,
                                   PROP_MCW_META_WINDOW,
                                   pspec);

  pspec = g_param_spec_pointer ("meta-screen",
				"MetaScreen",
				"MetaScreen",
				G_PARAM_READWRITE | G_PARAM_CONSTRUCT);

  g_object_class_install_property (object_class,
                                   PROP_MCW_META_SCREEN,
                                   pspec);

  pspec = g_param_spec_ulong ("x-window",
			      "Window",
			      "Window",
			      0,
			      G_MAXULONG,
			      0,
			      G_PARAM_READWRITE | G_PARAM_CONSTRUCT);

  g_object_class_install_property (object_class,
                                   PROP_MCW_X_WINDOW,
                                   pspec);

  pspec = g_param_spec_boxed ("x-window-attributes",
			      "XWindowAttributes",
			      "XWindowAttributes",
			      META_TYPE_XATTRS,
			      G_PARAM_READWRITE | G_PARAM_CONSTRUCT);

  g_object_class_install_property (object_class,
                                   PROP_MCW_X_WINDOW_ATTRIBUTES,
                                   pspec);
}

static void
mutter_window_init (MutterWindow *self)
{
  MutterWindowPrivate *priv;

  priv = self->priv = G_TYPE_INSTANCE_GET_PRIVATE (self,
						   MUTTER_TYPE_COMP_WINDOW,
						   MutterWindowPrivate);
  priv->opacity = 0xff;
}

static gboolean is_shaped (MetaDisplay *display, Window xwindow);
static gboolean mutter_window_has_shadow (MutterWindow *self);
static void update_shape (Mutter *compositor,
                          MutterWindow *cw);

static void
mutter_window_constructed (GObject *object)
{
  MutterWindow        *self     = MUTTER_WINDOW (object);
  MutterWindowPrivate *priv     = self->priv;
  MetaScreen            *screen   = priv->screen;
  MetaDisplay           *display  = meta_screen_get_display (screen);
  Window                 xwindow  = priv->xwindow;
  Display               *xdisplay = meta_display_get_xdisplay (display);
  XRenderPictFormat     *format;

  mutter_window_query_window_type (self);

#ifdef HAVE_SHAPE
  /* Listen for ShapeNotify events on the window */
  if (meta_display_has_shape (display))
    XShapeSelectInput (xdisplay, xwindow, ShapeNotifyMask);
#endif

  priv->shaped = is_shaped (display, xwindow);

  if (priv->attrs.class == InputOnly)
    priv->damage = None;
  else
    priv->damage = XDamageCreate (xdisplay, xwindow, XDamageReportNonEmpty);

  format = XRenderFindVisualFormat (xdisplay, priv->attrs.visual);

  if (format && format->type == PictTypeDirect && format->direct.alphaMask)
    priv->argb32 = TRUE;

  if (mutter_window_has_shadow (self))
    {
      Mutter *compositor =
	(Mutter*)meta_display_get_compositor (display);

      priv->shadow =
	tidy_texture_frame_new (CLUTTER_TEXTURE (compositor->shadow_src),
				MAX_TILE_SZ,
				MAX_TILE_SZ,
				MAX_TILE_SZ,
				MAX_TILE_SZ);

      clutter_actor_set_position (priv->shadow,
				  SHADOW_OFFSET_X , SHADOW_OFFSET_Y);
      clutter_container_add_actor (CLUTTER_CONTAINER (self), priv->shadow);
    }

  priv->actor = mutter_shaped_texture_new ();

  if (!clutter_glx_texture_pixmap_using_extension (
	    CLUTTER_GLX_TEXTURE_PIXMAP (priv->actor)))
      g_warning ("NOTE: Not using GLX TFP!\n");

  clutter_container_add_actor (CLUTTER_CONTAINER (self), priv->actor);

  update_shape ((Mutter *)
                 meta_display_get_compositor (display),
                 self);
}

static void
mutter_window_dispose (GObject *object)
{
  MutterWindow        *self = MUTTER_WINDOW (object);
  MutterWindowPrivate *priv = self->priv;
  MetaScreen            *screen;
  MetaDisplay           *display;
  Display               *xdisplay;
  MetaCompScreen        *info;

  if (priv->disposed)
    return;

  priv->disposed = TRUE;

  screen   = priv->screen;
  display  = meta_screen_get_display (screen);
  xdisplay = meta_display_get_xdisplay (display);
  info     = meta_screen_get_compositor_data (screen);

  mutter_window_detach (self);

  if (priv->damage != None)
    {
      meta_error_trap_push (display);
      XDamageDestroy (xdisplay, priv->damage);
      meta_error_trap_pop (display, FALSE);

      priv->damage = None;
    }

  /*
   * Check we are not in the dock list -- FIXME (do this in a cleaner way)
   */
  if (priv->type == META_COMP_WINDOW_DOCK)
    info->dock_windows = g_slist_remove (info->dock_windows, self);

  info->windows = g_list_remove (info->windows, (gconstpointer) self);
  g_hash_table_remove (info->windows_by_xid, (gpointer) priv->xwindow);

  g_free (priv->desc);

  G_OBJECT_CLASS (mutter_window_parent_class)->dispose (object);
}

static void
mutter_window_finalize (GObject *object)
{
  G_OBJECT_CLASS (mutter_window_parent_class)->finalize (object);
}

static void
mutter_window_set_property (GObject      *object,
			       guint         prop_id,
			       const GValue *value,
			       GParamSpec   *pspec)
{
  MutterWindowPrivate *priv = MUTTER_WINDOW (object)->priv;

  switch (prop_id)
    {
    case PROP_MCW_META_WINDOW:
      priv->window = g_value_get_object (value);
      break;
    case PROP_MCW_META_SCREEN:
      priv->screen = g_value_get_pointer (value);
      break;
    case PROP_MCW_X_WINDOW:
      priv->xwindow = g_value_get_ulong (value);
      break;
    case PROP_MCW_X_WINDOW_ATTRIBUTES:
      priv->attrs = *((XWindowAttributes*)g_value_get_boxed (value));
      break;
    default:
      G_OBJECT_WARN_INVALID_PROPERTY_ID (object, prop_id, pspec);
      break;
    }
}

static void
mutter_window_get_property (GObject      *object,
			       guint         prop_id,
			       GValue       *value,
			       GParamSpec   *pspec)
{
  MutterWindowPrivate *priv = MUTTER_WINDOW (object)->priv;

  switch (prop_id)
    {
    case PROP_MCW_META_WINDOW:
      g_value_set_object (value, priv->window);
      break;
    case PROP_MCW_META_SCREEN:
      g_value_set_pointer (value, priv->screen);
      break;
    case PROP_MCW_X_WINDOW:
      g_value_set_ulong (value, priv->xwindow);
      break;
    case PROP_MCW_X_WINDOW_ATTRIBUTES:
      g_value_set_boxed (value, &priv->attrs);
      break;
    default:
      G_OBJECT_WARN_INVALID_PROPERTY_ID (object, prop_id, pspec);
      break;
    }
}

static MutterWindow*
find_window_for_screen (MetaScreen *screen, Window xwindow)
{
  MetaCompScreen *info = meta_screen_get_compositor_data (screen);

  if (info == NULL)
    return NULL;

  return g_hash_table_lookup (info->windows_by_xid, (gpointer) xwindow);
}

static MutterWindow *
find_window_in_display (MetaDisplay *display, Window xwindow)
{
  GSList *index;
  MetaWindow *window = meta_display_lookup_x_window (display, xwindow);

  if (window)
    {
      void *priv = meta_window_get_compositor_private (window);
      if (priv)
	return priv;
    }

  for (index = meta_display_get_screens (display);
       index;
       index = index->next)
    {
      MutterWindow *cw = find_window_for_screen (index->data, xwindow);

      if (cw != NULL)
        return cw;
    }

  return NULL;
}

static MutterWindow *
find_window_for_child_window_in_display (MetaDisplay *display, Window xwindow)
{
  Window ignored1, *ignored2, parent;
  guint  ignored_children;

  XQueryTree (meta_display_get_xdisplay (display), xwindow, &ignored1,
              &parent, &ignored2, &ignored_children);

  if (parent != None)
    return find_window_in_display (display, parent);

  return NULL;
}

static void
mutter_window_query_window_type (MutterWindow *self)
{
<<<<<<< HEAD
  MutterWindowPrivate *priv = self->priv;
  priv->type = (MetaCompWindowType) meta_window_get_type (priv->window);
=======
  MutterWindowPrivate *priv    = self->priv;
  MetaScreen            *screen  = priv->screen;
  MetaDisplay           *display = meta_screen_get_display (screen);
  Window                 xwindow = priv->xwindow;
  gint                   n_atoms;
  Atom                  *atoms;
  gint                   i;

  if (priv->attrs.override_redirect)
    {
      priv->type = META_COMP_WINDOW_OVERRIDE;
      return;
    }

  /*
   * If the window is managed by the WM, get the type from the WM,
   * otherwise do it the hard way.
   */
  if (priv->window && meta_window_get_window_type_atom (priv->window) != None)
    {
      priv->type = (MetaCompWindowType) meta_window_get_window_type (priv->window);
      return;
    }

  n_atoms = 0;
  atoms = NULL;

  /*
   * Assume normal
   */
  priv->type = META_COMP_WINDOW_NORMAL;

  meta_prop_get_atom_list (display, xwindow,
                           meta_display_get_atom (display,
					       META_ATOM__NET_WM_WINDOW_TYPE),
                           &atoms, &n_atoms);

  for (i = 0; i < n_atoms; i++)
    {
      if (atoms[i] ==
	  meta_display_get_atom (display,
				 META_ATOM__NET_WM_WINDOW_TYPE_DND))
	{
	  priv->type = META_COMP_WINDOW_DND;
	  break;
	}
      else if (atoms[i] ==
	       meta_display_get_atom (display,
				      META_ATOM__NET_WM_WINDOW_TYPE_DESKTOP))
	{
	  priv->type = META_COMP_WINDOW_DESKTOP;
	  break;
	}
      else if (atoms[i] ==
	       meta_display_get_atom (display,
				      META_ATOM__NET_WM_WINDOW_TYPE_DOCK))
	{
	  priv->type = META_COMP_WINDOW_DOCK;
	  break;
	}
      else if (atoms[i] ==
	       meta_display_get_atom (display,
				      META_ATOM__NET_WM_WINDOW_TYPE_TOOLBAR) ||
	       atoms[i] ==
	       meta_display_get_atom (display,
				      META_ATOM__NET_WM_WINDOW_TYPE_MENU)    ||
	       atoms[i] ==
	       meta_display_get_atom (display,
				      META_ATOM__NET_WM_WINDOW_TYPE_DIALOG)  ||
	       atoms[i] ==
	       meta_display_get_atom (display,
				      META_ATOM__NET_WM_WINDOW_TYPE_NORMAL)  ||
	       atoms[i] ==
	       meta_display_get_atom (display,
				      META_ATOM__NET_WM_WINDOW_TYPE_UTILITY) ||
	       atoms[i] ==
	       meta_display_get_atom (display,
				      META_ATOM__NET_WM_WINDOW_TYPE_SPLASH))
        {
	  priv->type = META_COMP_WINDOW_NORMAL;
	  break;
        }
    }

  meta_XFree (atoms);
>>>>>>> c61eb77a
}

static gboolean
is_shaped (MetaDisplay *display, Window xwindow)
{
  Display *xdisplay = meta_display_get_xdisplay (display);
  gint     xws, yws, xbs, ybs;
  guint    wws, hws, wbs, hbs;
  gint     bounding_shaped, clip_shaped;

  if (meta_display_has_shape (display))
    {
      XShapeQueryExtents (xdisplay, xwindow, &bounding_shaped,
                          &xws, &yws, &wws, &hws, &clip_shaped,
                          &xbs, &ybs, &wbs, &hbs);
      return (bounding_shaped != 0);
    }

  return FALSE;
}

static gboolean
mutter_window_has_shadow (MutterWindow *self)
{
  MutterWindowPrivate * priv = self->priv;

  /*
   * Always put a shadow around windows with a frame - This should override
   * the restriction about not putting a shadow around shaped windows
   * as the frame might be the reason the window is shaped
   */
  if (priv->window)
    {
      if (meta_window_get_frame (priv->window))
	{
	  meta_verbose ("Window 0x%x has shadow because it has a frame\n",
			(guint)priv->xwindow);
	  return TRUE;
	}
    }

  /*
   * Do not add shadows to ARGB windows (since they are probably transparent)
   */
  if (priv->argb32 || priv->opacity != 0xff)
    {
      meta_verbose ("Window 0x%x has no shadow as it is ARGB\n",
		    (guint)priv->xwindow);
      return FALSE;
    }

  /*
   * Never put a shadow around shaped windows
   */
  if (priv->shaped)
    {
      meta_verbose ("Window 0x%x has no shadow as it is shaped\n",
		    (guint)priv->xwindow);
      return FALSE;
    }

  /*
   * Add shadows to override redirect windows (e.g., Gtk menus).
   * This must have lower priority than window shape test.
   */
  if (priv->attrs.override_redirect)
    {
      meta_verbose ("Window 0x%x has shadow because it is override redirect.\n",
		    (guint)priv->xwindow);
      return TRUE;
    }

  /*
   * Don't put shadow around DND icon windows
   */
  if (priv->type == META_COMP_WINDOW_DND ||
      priv->type == META_COMP_WINDOW_DESKTOP)
    {
      meta_verbose ("Window 0x%x has no shadow as it is DND or Desktop\n",
		    (guint)priv->xwindow);
      return FALSE;
    }

  if (priv->type == META_COMP_WINDOW_MENU
#if 0
      || priv->type == META_COMP_WINDOW_DROPDOWN_MENU
#endif
      )
    {
      meta_verbose ("Window 0x%x has shadow as it is a menu\n",
		    (guint)priv->xwindow);
      return TRUE;
    }

#if 0
  if (priv->type == META_COMP_WINDOW_TOOLTIP)
    {
      meta_verbose ("Window 0x%x has shadow as it is a tooltip\n",
		    (guint)priv->xwindow);
      return TRUE;
    }
#endif

  meta_verbose ("Window 0x%x has no shadow as it fell through\n",
		(guint)priv->xwindow);
  return FALSE;
}

Window
mutter_window_get_x_window (MutterWindow *mcw)
{
  if (!mcw)
    return None;

  return mcw->priv->xwindow;
}

MetaWindow *
mutter_window_get_meta_window (MutterWindow *mcw)
{
  return mcw->priv->window;
}

ClutterActor *
mutter_window_get_texture (MutterWindow *mcw)
{
  return mcw->priv->actor;
}

MetaCompWindowType
mutter_window_get_window_type (MutterWindow *mcw)
{
  if (!mcw)
    return 0;

  return mcw->priv->type;
}

gboolean
mutter_window_is_override_redirect (MutterWindow *mcw)
{
  if (!mcw->priv->window)
    return TRUE;

  return FALSE;
}

const char *mutter_window_get_description (MutterWindow *mcw)
{
  /*
   * For windows managed by the WM, we just defer to the WM for the window
   * description. For override-redirect windows, we create the description
   * ourselves, but only on demand.
   */
  if (mcw->priv->window)
    return meta_window_get_description (mcw->priv->window);

  if (G_UNLIKELY (mcw->priv->desc == NULL))
    {
      mcw->priv->desc = g_strdup_printf ("Override Redirect (0x%x)",
                                         (guint) mcw->priv->xwindow);
    }

  return mcw->priv->desc;
}

gint
mutter_window_get_workspace (MutterWindow *mcw)
{
  MutterWindowPrivate *priv;
  MetaWorkspace       *workspace;

  if (!mcw)
    return -1;

  priv = mcw->priv;

  if (!priv->window || meta_window_is_on_all_workspaces (priv->window))
    return -1;

  workspace = meta_window_get_workspace (priv->window);

  return meta_workspace_index (workspace);
}

gboolean
mutter_window_showing_on_its_workspace (MutterWindow *mcw)
{
  if (!mcw)
    return FALSE;

  /* If override redirect: */
  if (!mcw->priv->window)
    return TRUE;

  return meta_window_showing_on_its_workspace (mcw->priv->window);
}

static void repair_win (MutterWindow *cw);
static void map_win    (MutterWindow *cw);
static void unmap_win  (MutterWindow *cw);
static void sync_actor_stacking (GList *windows);

static void
mutter_finish_workspace_switch (MetaCompScreen *info)
{
#ifdef FIXME
  GList *last = g_list_last (info->windows);
  GList *l;

/*   printf ("FINISHING DESKTOP SWITCH\n"); */

  if (!meta_prefs_get_live_hidden_windows ())
    {
      /* When running in the traditional mode where hidden windows get
       * unmapped, we need to fix up the map status for each window, since
       * we are ignoring unmap requests during the effect.
       */
      l = last;

      while (l)
	{
	  MutterWindow        *cw   = l->data;
	  MutterWindowPrivate *priv = cw->priv;

	  if (priv->needs_map && !priv->needs_unmap)
	    {
	      map_win (cw);
	    }

	  if (priv->needs_unmap)
	    {
	      unmap_win (cw);
	    }

	  l = l->prev;
	}
    }
#endif

  /*
   * Fix up stacking order in case the plugin messed it up.
   */
  sync_actor_stacking (info->windows);

/*   printf ("... FINISHED DESKTOP SWITCH\n"); */

}

void
mutter_window_effect_completed (MutterWindow *cw, gulong event)
{
  MutterWindowPrivate *priv   = cw->priv;
  MetaScreen          *screen = priv->screen;
  MetaCompScreen      *info   = meta_screen_get_compositor_data (screen);
  ClutterActor        *actor  = CLUTTER_ACTOR (cw);
  
  /* NB: Keep in mind that when effects get completed it possible
   * that the corresponding MetaWindow may have be been destroyed.
   * In this case priv->window will == NULL */

  switch (event)
  {
  case MUTTER_PLUGIN_MINIMIZE:
    {
      ClutterActor *a = CLUTTER_ACTOR (cw);

      priv->minimize_in_progress--;
      if (priv->minimize_in_progress < 0)
	{
	  g_warning ("Error in minimize accounting.");
	  priv->minimize_in_progress = 0;
	}

      if (!priv->minimize_in_progress)
	{
	  priv->is_minimized = TRUE;

	  /*
	   * We must ensure that the minimized actor is pushed down the stack
	   * (the XConfigureEvent has 'above' semantics, i.e., when a window
	   * is lowered, we get a bunch of 'raise' notifications, but might
	   * not get any notification for the window that has been lowered.
	   */
	  clutter_actor_lower_bottom (a);

	  /* Make sure that after the effect finishes, the actor is
	   * made visible for sake of live previews.
	   */
	  clutter_actor_show (a);
	}
    }
    break;
  case MUTTER_PLUGIN_MAP:
    /*
     * Make sure that the actor is at the correct place in case
     * the plugin fscked.
     */
    priv->map_in_progress--;

    if (priv->map_in_progress < 0)
      {
	g_warning ("Error in map accounting.");
	priv->map_in_progress = 0;
      }

    if (!priv->map_in_progress && priv->window)
      {
	MetaRectangle rect;
	meta_window_get_outer_rect (priv->window, &rect);
	priv->is_minimized = FALSE;
	clutter_actor_set_anchor_point (actor, 0, 0);
	clutter_actor_set_position (actor, rect.x, rect.y);
	clutter_actor_show_all (actor);
      }
    break;
  case MUTTER_PLUGIN_DESTROY:
    priv->destroy_in_progress--;

    if (priv->destroy_in_progress < 0)
      {
	g_warning ("Error in destroy accounting.");
	priv->destroy_in_progress = 0;
      }

    if (!priv->destroy_in_progress)
      priv->needs_destroy = TRUE;
    break;
  case MUTTER_PLUGIN_UNMAXIMIZE:
    priv->unmaximize_in_progress--;
    if (priv->unmaximize_in_progress < 0)
      {
	g_warning ("Error in unmaximize accounting.");
	priv->unmaximize_in_progress = 0;
      }

    if (!priv->unmaximize_in_progress && priv->window)
      {
	MetaRectangle rect;
	meta_window_get_outer_rect (priv->window, &rect);
	clutter_actor_set_position (actor, rect.x, rect.y);
	mutter_window_detach (cw);
	repair_win (cw);
      }
    break;
  case MUTTER_PLUGIN_MAXIMIZE:
    priv->maximize_in_progress--;
    if (priv->maximize_in_progress < 0)
      {
	g_warning ("Error in maximize accounting.");
	priv->maximize_in_progress = 0;
      }

    if (!priv->maximize_in_progress && priv->window)
      {
	MetaRectangle rect;
	meta_window_get_outer_rect (priv->window, &rect);
	clutter_actor_set_position (actor, rect.x, rect.y);
	mutter_window_detach (cw);
	repair_win (cw);
      }
    break;
  case MUTTER_PLUGIN_SWITCH_WORKSPACE:
    /* FIXME -- must redo stacking order */
    info->switch_workspace_in_progress--;
    if (info->switch_workspace_in_progress < 0)
      {
	g_warning ("Error in workspace_switch accounting!");
	info->switch_workspace_in_progress = 0;
      }

    if (!info->switch_workspace_in_progress)
      mutter_finish_workspace_switch (info);
    break;
  default:
    break;
  }
  
  switch (event)
  {
  case MUTTER_PLUGIN_MINIMIZE:
  case MUTTER_PLUGIN_MAP:
  case MUTTER_PLUGIN_DESTROY:
  case MUTTER_PLUGIN_UNMAXIMIZE:
  case MUTTER_PLUGIN_MAXIMIZE:
    if (priv->needs_destroy)
      {
	if (priv->minimize_in_progress ||
	    priv->maximize_in_progress ||
	    priv->unmaximize_in_progress ||
	    priv->map_in_progress ||
	    priv->destroy_in_progress)
	  {
	    /* wait until last effect finished */
	    break;
	  }
	else
	  {
	    clutter_actor_destroy (CLUTTER_ACTOR (cw));
	    return;
	  }
      }
  default:
    break;
  }
}


static void
clutter_cmp_destroy (MetaCompositor *compositor)
{
#ifdef HAVE_COMPOSITE_EXTENSIONS

#endif
}

/*
 * If force is TRUE, free the back pixmap; if FALSE, only free it if the
 * backing pixmap has actually changed.
 */
static void
mutter_window_detach (MutterWindow *self)
{
  MutterWindowPrivate *priv     = self->priv;
  MetaScreen            *screen   = priv->screen;
  MetaDisplay           *display  = meta_screen_get_display (screen);
  Display               *xdisplay = meta_display_get_xdisplay (display);

  if (!priv->back_pixmap)
    return;

  XFreePixmap (xdisplay, priv->back_pixmap);
  priv->back_pixmap = None;
}

static void
destroy_win (MutterWindow *cw)
{
  MetaWindow	      *window;
  MetaCompScreen      *info;
  MutterWindowPrivate *priv;
  
  priv = cw->priv;

  window = priv->window;
  meta_window_set_compositor_private (window, NULL);

  /*
   * We remove the window from internal lookup hashes and thus any other
   * unmap events etc fail
   */
  info = meta_screen_get_compositor_data (priv->screen);
  info->windows = g_list_remove (info->windows, (gconstpointer) cw);
  g_hash_table_remove (info->windows_by_xid, (gpointer)priv->xwindow);

  if (priv->type == META_COMP_WINDOW_DROPDOWN_MENU ||
      priv->type == META_COMP_WINDOW_POPUP_MENU ||
      priv->type == META_COMP_WINDOW_TOOLTIP ||
      priv->type == META_COMP_WINDOW_NOTIFICATION ||
      priv->type == META_COMP_WINDOW_COMBO ||
      priv->type == META_COMP_WINDOW_DND ||
      priv->type == META_COMP_WINDOW_OVERRIDE_OTHER)
    {
      /*
       * No effects, just kill it.
       */
      clutter_actor_destroy (CLUTTER_ACTOR (cw));
      return;
    }

  /*
   * If a plugin manager is present, try to run an effect; if no effect of this
   * type is present, destroy the actor.
   */
  priv->destroy_in_progress++;

  if (!info->plugin_mgr ||
      !mutter_plugin_manager_event_simple (info->plugin_mgr,
					   cw,
					   MUTTER_PLUGIN_DESTROY))
    {
      priv->destroy_in_progress--;
      
      if (priv->minimize_in_progress ||
          priv->maximize_in_progress ||
	  priv->unmaximize_in_progress ||
	  priv->map_in_progress)
	{
	  priv->needs_destroy = TRUE;
	}
      else
	clutter_actor_destroy (CLUTTER_ACTOR (cw));
    }
}

static void
sync_actor_position (MutterWindow *cw)
{
  MutterWindowPrivate *priv = cw->priv;
  MetaRectangle window_rect;

  meta_window_get_outer_rect (priv->window, &window_rect);

  if (priv->attrs.width != window_rect.width ||
      priv->attrs.height != window_rect.height)
    mutter_window_detach (cw);

  /* XXX deprecated: please use meta_window_get_outer_rect instead */
  priv->attrs.width = window_rect.width;
  priv->attrs.height = window_rect.height;
  priv->attrs.x = window_rect.x;
  priv->attrs.y = window_rect.y;

  if (priv->maximize_in_progress   ||
      priv->unmaximize_in_progress ||
      priv->map_in_progress)
    return;

  clutter_actor_set_position (CLUTTER_ACTOR (cw),
			      window_rect.x, window_rect.y);
}

static void
map_win (MutterWindow *cw)
{
  MutterWindowPrivate *priv;
  MetaCompScreen      *info;
  
  if (!cw)
    return;

  priv = cw->priv;
  info = meta_screen_get_compositor_data (priv->screen);

  if (priv->attrs.map_state == IsViewable)
    return;

  priv->attrs.map_state = IsViewable;

  /*
   * Now repair the window; this ensures that the actor is correctly sized
   * before we run any effects on it.
   */
  priv->needs_map = FALSE;
  mutter_window_detach (cw);
  repair_win (cw);

  /*
   * Make sure the position is set correctly (we might have got moved while
   * unmapped.
   */
  if (!info->switch_workspace_in_progress)
    {
      MetaRectangle rect;
      meta_window_get_outer_rect (priv->window, &rect);
      clutter_actor_set_anchor_point (CLUTTER_ACTOR (cw), 0, 0);
      clutter_actor_set_position (CLUTTER_ACTOR (cw), rect.x, rect.y);
    }

  priv->map_in_progress++;

  /*
   * If a plugin manager is present, try to run an effect; if no effect of this
   * type is present, destroy the actor.
   */
  if (info->switch_workspace_in_progress || !info->plugin_mgr ||
      !mutter_plugin_manager_event_simple (info->plugin_mgr,
				cw,
                                MUTTER_PLUGIN_MAP))
    {
      clutter_actor_show_all (CLUTTER_ACTOR (cw));
      priv->map_in_progress--;
      priv->is_minimized = FALSE;
    }
}

static void
unmap_win (MutterWindow *cw)
{
  MutterWindowPrivate *priv;
  MetaCompScreen      *info;
  
  if (!cw)
    return;

  priv = cw->priv;
  info = meta_screen_get_compositor_data (priv->screen);

  /*
   * If the needs_unmap flag is set, we carry on even if the winow is
   * already marked as unmapped; this is necessary so windows temporarily
   * shown during an effect (like desktop switch) are properly hidden again.
   */
  if (priv->attrs.map_state == IsUnmapped && !priv->needs_unmap)
    return;

  if (priv->window && priv->window == info->focus_window)
    info->focus_window = NULL;

  if (info->switch_workspace_in_progress)
    {
      /*
       * Cannot unmap windows while switching desktops effect is in progress.
       */
      priv->needs_unmap = TRUE;
      return;
    }

  priv->attrs.map_state = IsUnmapped;
  priv->needs_unmap = FALSE;
  priv->needs_map   = FALSE;

  if (!priv->minimize_in_progress &&
      (!meta_prefs_get_live_hidden_windows () ||
       priv->type == META_COMP_WINDOW_DROPDOWN_MENU ||
       priv->type == META_COMP_WINDOW_POPUP_MENU ||
       priv->type == META_COMP_WINDOW_TOOLTIP ||
       priv->type == META_COMP_WINDOW_NOTIFICATION ||
       priv->type == META_COMP_WINDOW_COMBO ||
       priv->type == META_COMP_WINDOW_DND ||
       priv->type == META_COMP_WINDOW_OVERRIDE_OTHER))
    {
      clutter_actor_hide (CLUTTER_ACTOR (cw));
    }
}

static void
add_win (MetaWindow *window)
{
  MetaScreen		*screen = meta_window_get_screen (window);
  MetaDisplay           *display = meta_screen_get_display (screen);
  MetaCompScreen        *info = meta_screen_get_compositor_data (screen);
  MutterWindow          *cw;
  MutterWindowPrivate   *priv;
  MetaFrame		*frame;
  Window		 top_window;
  XWindowAttributes	 attrs;
  
  g_return_if_fail (info != NULL);

  frame = meta_window_get_frame (window);
  if (frame)
    top_window = meta_frame_get_xwindow (frame);
  else
    top_window = meta_window_get_xwindow (window);

  meta_verbose ("add window: Meta %p, xwin 0x%x\n", window, (guint)top_window);

  /* FIXME: Remove the redundant data we store in cw->priv->attrs, and
   * simply query metacity core for the data. */
  if (!XGetWindowAttributes (display->xdisplay, top_window, &attrs))
    return;

  cw = g_object_new (MUTTER_TYPE_COMP_WINDOW,
		     "meta-window",         window,
		     "x-window",            top_window,
		     "meta-screen",         screen,
		     "x-window-attributes", &attrs,
		     NULL);

  priv = cw->priv;

  clutter_actor_set_position (CLUTTER_ACTOR (cw),
			      priv->attrs.x, priv->attrs.y);

  clutter_container_add_actor (CLUTTER_CONTAINER (info->window_group),
			       CLUTTER_ACTOR (cw));
  clutter_actor_hide (CLUTTER_ACTOR (cw));

  if (priv->type == META_COMP_WINDOW_DOCK)
    {
      meta_verbose ("Appending 0x%x to dock windows\n", (guint)top_window);
      info->dock_windows = g_slist_append (info->dock_windows, cw);
    }

  meta_verbose ("added 0x%x (%p) type:", (guint)top_window, cw);

  /* Hang our compositor window state off the MetaWindow for fast retrieval */
  meta_window_set_compositor_private (window, cw);

  /*
   * Add this to the list at the top of the stack before it is mapped so that
   * map_win can find it again
   */
  info->windows = g_list_append (info->windows, cw);
  g_hash_table_insert (info->windows_by_xid, (gpointer) top_window, cw);

  if (priv->attrs.map_state == IsViewable)
    {
      /* Need to reset the map_state for map_win() to work */
      priv->attrs.map_state = IsUnmapped;
      map_win (cw);
    }

  sync_actor_stacking (info->windows);
}

static void
repair_win (MutterWindow *cw)
{
  MutterWindowPrivate *priv     = cw->priv;
  MetaScreen          *screen   = priv->screen;
  MetaDisplay         *display  = meta_screen_get_display (screen);
  Display             *xdisplay = meta_display_get_xdisplay (display);
  MetaCompScreen      *info     = meta_screen_get_compositor_data (screen);
  Mutter              *compositor;
  Window               xwindow  = priv->xwindow;
  gboolean             full     = FALSE;

  if (xwindow == meta_screen_get_xroot (screen) ||
      xwindow == clutter_x11_get_stage_window (CLUTTER_STAGE (info->stage)))
    return;

  compositor = (Mutter*)meta_display_get_compositor (display);

  meta_error_trap_push (display);

  if (priv->back_pixmap == None)
    {
      gint pxm_width, pxm_height;
      XWindowAttributes attr;

      meta_error_trap_push (display);

      XGrabServer (xdisplay);

      XGetWindowAttributes (xdisplay, xwindow, &attr);

      if (attr.map_state == IsViewable)
	priv->back_pixmap = XCompositeNameWindowPixmap (xdisplay, xwindow);
      else
	{
	  priv->back_pixmap = None;
	}

      XUngrabServer (xdisplay);
      meta_error_trap_pop (display, FALSE);

      if (priv->back_pixmap == None)
        {
          meta_verbose ("Unable to get named pixmap for %p\n", cw);
          return;
        }

      /* MUST call before setting pixmap or serious performance issues
       * seemingly caused by cogl_texture_set_filters() in set_filter
       * Not sure if that call is actually needed.
       */
      if (!compositor->no_mipmaps)
        clutter_texture_set_filter_quality (CLUTTER_TEXTURE (priv->actor),
                                            CLUTTER_TEXTURE_QUALITY_HIGH );

      clutter_x11_texture_pixmap_set_pixmap
                       (CLUTTER_X11_TEXTURE_PIXMAP (priv->actor),
                        priv->back_pixmap);

      g_object_get (priv->actor,
                    "pixmap-width", &pxm_width,
                    "pixmap-height", &pxm_height,
                    NULL);

      clutter_actor_set_size (priv->actor, pxm_width, pxm_height);

      if (priv->shadow)
        clutter_actor_set_size (priv->shadow, pxm_width, pxm_height);

      full = TRUE;
    }

 /*
   * TODO -- on some gfx hardware updating the whole texture instead of
   * the individual rectangles is actually quicker, so we might want to
   * make this a configurable option (on desktop HW with multiple pipelines
   * it is usually quicker to just update the damaged parts).
   *
   * If we are using TFP we update the whole texture (this simply trigers
   * the texture rebind).
   */
  if (full
#ifdef HAVE_GLX_TEXTURE_PIXMAP
      || (CLUTTER_GLX_IS_TEXTURE_PIXMAP (priv->actor) &&
          clutter_glx_texture_pixmap_using_extension
                  (CLUTTER_GLX_TEXTURE_PIXMAP (priv->actor)))
#endif /* HAVE_GLX_TEXTURE_PIXMAP */
      )
    {
      XDamageSubtract (xdisplay, priv->damage, None, None);

      clutter_x11_texture_pixmap_update_area
	(CLUTTER_X11_TEXTURE_PIXMAP (priv->actor),
	 0,
	 0,
	 clutter_actor_get_width (priv->actor),
	 clutter_actor_get_height (priv->actor));
    }
  else
    {
      XRectangle   *r_damage;
      XRectangle    r_bounds;
      XserverRegion parts;
      int           i, r_count;

      parts = XFixesCreateRegion (xdisplay, 0, 0);
      XDamageSubtract (xdisplay, priv->damage, None, parts);

      r_damage = XFixesFetchRegionAndBounds (xdisplay,
					     parts,
					     &r_count,
					     &r_bounds);

      if (r_damage)
	{
	  for (i = 0; i < r_count; ++i)
	    {
	      clutter_x11_texture_pixmap_update_area
		(CLUTTER_X11_TEXTURE_PIXMAP (priv->actor),
		 r_damage[i].x,
		 r_damage[i].y,
		 r_damage[i].width,
		 r_damage[i].height);
	    }
	}

      XFree (r_damage);
      XFixesDestroyRegion (xdisplay, parts);
    }

  meta_error_trap_pop (display, FALSE);

  priv->needs_repair = FALSE;
}

static void
process_damage (Mutter *compositor,
                XDamageNotifyEvent    *event)
{
  XEvent   next;
  Display *dpy = event->display;
  Drawable drawable = event->drawable;
  MutterWindowPrivate *priv;
  MutterWindow *cw = find_window_in_display (compositor->display, drawable);

  if (!cw)
    return;

  priv = cw->priv;

  if (priv->destroy_pending        ||
      priv->maximize_in_progress   ||
      priv->unmaximize_in_progress)
    {
      priv->needs_repair = TRUE;
      return;
    }

  /*
   * Check if the event queue does not already contain DetstroyNotify for this
   * window -- if it does, we need to stop updating the pixmap (to avoid damage
   * notifications that come from the window teardown), and process the destroy
   * immediately.
   */
  if (XCheckTypedWindowEvent (dpy, drawable, DestroyNotify, &next))
    {
      priv->destroy_pending = TRUE;
      destroy_win (cw);
      return;
    }

  repair_win (cw);
}

static void
update_shape (Mutter *compositor,
              MutterWindow *cw)
{
  MutterWindowPrivate *priv = cw->priv;

  mutter_shaped_texture_clear_rectangles (MUTTER_SHAPED_TEXTURE (priv->actor));

#ifdef HAVE_SHAPE
  if (priv->shaped)
    {
      Display *xdisplay = meta_display_get_xdisplay (compositor->display);
      XRectangle *rects;
      int n_rects, ordering;

      rects = XShapeGetRectangles (xdisplay,
                                   priv->xwindow,
                                   ShapeBounding,
                                   &n_rects,
                                   &ordering);

      if (rects)
        {
          mutter_shaped_texture_add_rectangles (MUTTER_SHAPED_TEXTURE (priv->actor),
                                              n_rects, rects);

          XFree (rects);
        }
    }
#endif
}

#ifdef HAVE_SHAPE
static void
process_shape (Mutter	    *compositor,
               XShapeEvent  *event)
{
  MutterWindow *cw = find_window_in_display (compositor->display,
                                             event->window);
  MutterWindowPrivate *priv;

  if (cw == NULL)
    return;

  priv = cw->priv;

  if (event->kind == ShapeBounding)
    {
      priv->shaped = event->shaped;
      update_shape (compositor, cw);
    }
}
#endif

static void
process_property_notify (Mutter		*compositor,
                         XPropertyEvent *event)
{
  MetaDisplay *display = compositor->display;

  /* Check for the opacity changing */
  if (event->atom == compositor->atom_net_wm_window_opacity)
    {
      MutterWindow *cw = find_window_in_display (display, event->window);
      gulong        value;

      if (!cw)
        {
          /* Applications can set this for their toplevel windows, so
           * this must be propagated to the window managed by the compositor
           */
          cw = find_window_for_child_window_in_display (display,
                                                        event->window);
        }

      if (!cw)
	{
	  DEBUG_TRACE ("process_property_notify: opacity, early exit\n");
	  return;
	}

      if (meta_prop_get_cardinal (display, event->window,
                                  compositor->atom_net_wm_window_opacity,
                                  &value) == FALSE)
	{
	  guint8 opacity;

	  opacity = (guint8)((gfloat)value * 255.0 / ((gfloat)0xffffffff));

	  cw->priv->opacity = opacity;
	  clutter_actor_set_opacity (CLUTTER_ACTOR (cw), opacity);
	}

      return;
    }
  else if (event->atom == meta_display_get_atom (display,
					       META_ATOM__NET_WM_WINDOW_TYPE))
    {
      MutterWindow *cw = find_window_in_display (display, event->window);

      if (!cw)
	{
	  DEBUG_TRACE ("process_property_notify: net_wm_type, early exit\n");
	  return;
	}

      mutter_window_query_window_type (cw);
      DEBUG_TRACE ("process_property_notify: net_wm_type\n");
      return;
    }
  DEBUG_TRACE ("process_property_notify: unknown\n");
}

static void
show_overlay_window (Display *xdisplay, Window xstage, Window xoverlay)
{
  XserverRegion  region;

  region = XFixesCreateRegion (xdisplay, NULL, 0);

  XFixesSetWindowShapeRegion (xdisplay, xoverlay, ShapeBounding, 0, 0, 0);

  XFixesSetWindowShapeRegion (xdisplay, xoverlay, ShapeInput, 0, 0, region);
  XFixesSetWindowShapeRegion (xdisplay, xstage,   ShapeInput, 0, 0, region);

  XFixesDestroyRegion (xdisplay, region);
}

static Window
get_output_window (MetaScreen *screen)
{
  MetaDisplay *display = meta_screen_get_display (screen);
  Display     *xdisplay = meta_display_get_xdisplay (display);
  Window       output, xroot;

  xroot = meta_screen_get_xroot (screen);

  output = XCompositeGetOverlayWindow (xdisplay, xroot);
  XSelectInput (xdisplay,
                output,
                FocusChangeMask |
                ExposureMask |
		PointerMotionMask |
                PropertyChangeMask |
                ButtonPressMask | ButtonReleaseMask |
                KeyPressMask | KeyReleaseMask);

  return output;
}

ClutterActor *
mutter_get_stage_for_screen (MetaScreen *screen)
{
  MetaCompScreen *info = meta_screen_get_compositor_data (screen);

  if (!info)
    return NULL;

  return info->stage;
}

ClutterActor *
mutter_get_overlay_group_for_screen (MetaScreen *screen)
{
  MetaCompScreen *info = meta_screen_get_compositor_data (screen);

  if (!info)
    return NULL;

  return info->overlay_group;
}

ClutterActor *
mutter_get_window_group_for_screen (MetaScreen *screen)
{
  MetaCompScreen *info = meta_screen_get_compositor_data (screen);

  if (!info)
    return NULL;

  return info->window_group;
}

GList *
mutter_get_windows (MetaScreen *screen)
{
  MetaCompScreen *info = meta_screen_get_compositor_data (screen);

  if (!info)
    return NULL;

  return info->windows;
}

static void
clutter_cmp_manage_screen (MetaCompositor *compositor,
                           MetaScreen     *screen)
{
#ifdef HAVE_COMPOSITE_EXTENSIONS
  MetaCompScreen *info;
  MetaDisplay    *display       = meta_screen_get_display (screen);
  Display        *xdisplay      = meta_display_get_xdisplay (display);
  int             screen_number = meta_screen_get_screen_number (screen);
  Window          xroot         = meta_screen_get_xroot (screen);
  Window          xwin;
  gint            width, height;

  /* Check if the screen is already managed */
  if (meta_screen_get_compositor_data (screen))
    return;
  
  meta_error_trap_push_with_return (display);
  XCompositeRedirectSubwindows (xdisplay, xroot, CompositeRedirectManual);
  XSync (xdisplay, FALSE);

  if (meta_error_trap_pop_with_return (display, FALSE))
    {
      g_warning ("Another compositing manager is running on screen %i",
                 screen_number);
      return;
    }

  info = g_new0 (MetaCompScreen, 1);
  info->screen = screen;

  meta_screen_set_compositor_data (screen, info);

  info->output = get_output_window (screen);

  info->windows = NULL;
  info->windows_by_xid = g_hash_table_new (g_direct_hash, g_direct_equal);

  info->focus_window = meta_display_get_focus_window (display);

  XClearArea (xdisplay, info->output, 0, 0, 0, 0, TRUE);

  meta_screen_set_cm_selection (screen);

  info->stage = clutter_stage_get_default ();

  meta_screen_get_size (screen, &width, &height);
  clutter_actor_set_size (info->stage, width, height);

  xwin = clutter_x11_get_stage_window (CLUTTER_STAGE (info->stage));

  XReparentWindow (xdisplay, xwin, info->output, 0, 0);

  XSelectInput (xdisplay,
                xwin,
                FocusChangeMask |
                ExposureMask |
		PointerMotionMask |
                PropertyChangeMask |
                ButtonPressMask | ButtonReleaseMask |
                KeyPressMask | KeyReleaseMask);

  info->window_group = clutter_group_new ();
  info->overlay_group = clutter_group_new ();
  info->hidden_group = clutter_group_new ();

  clutter_container_add (CLUTTER_CONTAINER (info->stage),
                         info->window_group,
                         info->overlay_group,
			 info->hidden_group,
                         NULL);

  clutter_actor_hide (info->hidden_group);

  /*
   * Must do this *before* creating the plugin manager, in case any of the
   * plugins need to adjust the screen shape regions.
   */
  show_overlay_window (xdisplay, xwin, info->output);

  info->plugin_mgr =
    mutter_plugin_manager_new (screen);

  clutter_actor_show (info->stage);
  clutter_actor_show (info->overlay_group);
#endif
}

static void
clutter_cmp_unmanage_screen (MetaCompositor *compositor,
                             MetaScreen     *screen)
{
#ifdef HAVE_COMPOSITE_EXTENSIONS

#endif
}

static void
clutter_cmp_add_window (MetaCompositor    *compositor,
                        MetaWindow        *window)
{
#ifdef HAVE_COMPOSITE_EXTENSIONS
  MetaScreen *screen = meta_window_get_screen (window);
  MetaDisplay *display = meta_screen_get_display (screen);

  DEBUG_TRACE ("clutter_cmp_add_window\n");
  meta_error_trap_push (display);

  add_win (window);

  meta_error_trap_pop (display, FALSE);
#endif
}

static void
clutter_cmp_remove_window (MetaCompositor *compositor,
                           MetaWindow     *window)
{
#ifdef HAVE_COMPOSITE_EXTENSIONS
  MutterWindow         *cw     = NULL;
  
  DEBUG_TRACE ("clutter_cmp_remove_window\n");
  cw = meta_window_get_compositor_private (window);
  if (!cw)
    return;

  destroy_win (cw);
#endif
}

static void
clutter_cmp_set_updates (MetaCompositor *compositor,
                         MetaWindow     *window,
                         gboolean        update)
{
#ifdef HAVE_COMPOSITE_EXTENSIONS

#endif
}

static void
clutter_cmp_process_event (MetaCompositor *compositor,
                           XEvent         *event,
                           MetaWindow     *window)
{
#ifdef HAVE_COMPOSITE_EXTENSIONS
  Mutter *xrc = (Mutter *) compositor;

  if (window)
    {
      MetaCompScreen *info;
      MetaScreen     *screen;

      screen = meta_window_get_screen (window);
      info = meta_screen_get_compositor_data (screen);

      if (mutter_plugin_manager_xevent_filter (info->plugin_mgr,
					       event) == TRUE)
	{
	  DEBUG_TRACE ("clutter_cmp_process_event (filtered,window==NULL)\n");
	  return;
	}
    }
  else
    {
      GSList *l;
      Mutter *clc = (Mutter*)compositor;

      l = meta_display_get_screens (clc->display);

      while (l)
	{
	  MetaScreen     *screen = l->data;
	  MetaCompScreen *info;

	  info = meta_screen_get_compositor_data (screen);

	  if (mutter_plugin_manager_xevent_filter (info->plugin_mgr,
						   event) == TRUE)
	    {
	      DEBUG_TRACE ("clutter_cmp_process_event (filtered,window==NULL)\n");
	      return;
	    }

	  l = l->next;
	}
    }

  /*
   * This trap is so that none of the compositor functions cause
   * X errors. This is really a hack, but I'm afraid I don't understand
   * enough about Metacity/X to know how else you are supposed to do it
   */


  meta_error_trap_push (xrc->display);
  switch (event->type)
    {
    case PropertyNotify:
      process_property_notify (xrc, (XPropertyEvent *) event);
      break;

    default:
      if (event->type == meta_display_get_damage_event_base (xrc->display) + XDamageNotify)
        {
	  DEBUG_TRACE ("clutter_cmp_process_event (process_damage)\n");
          process_damage (xrc, (XDamageNotifyEvent *) event);
        }
#ifdef HAVE_SHAPE
      else if (event->type == meta_display_get_shape_event_base (xrc->display) + ShapeNotify)
	{
	  DEBUG_TRACE ("clutter_cmp_process_event (process_shape)\n");
	  process_shape (xrc, (XShapeEvent *) event);
	}
#endif /* HAVE_SHAPE */
      break;
    }

  meta_error_trap_pop (xrc->display, FALSE);

#endif
}

static Pixmap
clutter_cmp_get_window_pixmap (MetaCompositor *compositor,
                               MetaWindow     *window)
{
#ifdef HAVE_COMPOSITE_EXTENSIONS
  return None;
#else
  return None;
#endif
}

static void
clutter_cmp_set_active_window (MetaCompositor *compositor,
                               MetaScreen     *screen,
                               MetaWindow     *window)
{
#ifdef HAVE_COMPOSITE_EXTENSIONS

#endif
}

static void
clutter_cmp_map_window (MetaCompositor *compositor, MetaWindow *window)
{
#ifdef HAVE_COMPOSITE_EXTENSIONS
  MutterWindow *cw = meta_window_get_compositor_private (window);
  DEBUG_TRACE ("clutter_cmp_map_window\n");
  if (!cw)
    return;
  
  map_win (cw);
#endif
}

static void
clutter_cmp_unmap_window (MetaCompositor *compositor, MetaWindow *window)
{
#ifdef HAVE_COMPOSITE_EXTENSIONS
  MutterWindow *cw = meta_window_get_compositor_private (window);
  DEBUG_TRACE ("clutter_cmp_unmap_window\n");
  if (!cw)
    return;

  unmap_win (cw);
#endif
}

static void
clutter_cmp_minimize_window (MetaCompositor *compositor,
			     MetaWindow	    *window,
			     MetaRectangle  *window_rect,
			     MetaRectangle  *icon_rect)
{
#ifdef HAVE_COMPOSITE_EXTENSIONS
  MutterWindow	 *cw = meta_window_get_compositor_private (window);
  MetaScreen	 *screen = meta_window_get_screen (window);
  MetaCompScreen *info = meta_screen_get_compositor_data (screen);

  DEBUG_TRACE ("clutter_cmp_minimize_window\n");

  g_return_if_fail (info);

  if (!cw)
    return;

  /*
   * If there is a plugin manager, try to run an effect; if no effect is
   * executed, hide the actor.
   */
  cw->priv->minimize_in_progress++;

  if (!info->plugin_mgr ||
      !mutter_plugin_manager_event_simple (info->plugin_mgr,
					   cw,
					   MUTTER_PLUGIN_MINIMIZE))
    {
      cw->priv->is_minimized = TRUE;
      cw->priv->minimize_in_progress--;
    }
#endif
}

static void
clutter_cmp_unminimize_window (MetaCompositor *compositor,
			       MetaWindow     *window,
			       MetaRectangle  *window_rect,
			       MetaRectangle  *icon_rect)
{
#ifdef HAVE_COMPOSITE_EXTENSIONS
#if 0
  MutterWindow	 *cw = meta_window_get_compositor_private (window);
  MetaScreen	 *screen = meta_window_get_screen (window);
  MetaCompScreen *info = meta_screen_get_compositor_data (screen);

  g_return_if_fail (info);

  if (!cw)
    return;

  /*
   * If there is a plugin manager, try to run an effect; if no effect is
   * executed, hide the actor.
   */
  cw->priv->unminimize_in_progress++;

  if (!info->plugin_mgr ||
      !mutter_plugin_manager_event_simple (info->plugin_mgr,
					   cw,
					   MUTTER_PLUGIN_UNMINIMIZE))
    {
      cw->priv->is_minimized = TRUE;
      cw->priv->minimize_in_progress--;
    }
#else
  MutterWindow	 *cw = meta_window_get_compositor_private (window);
  DEBUG_TRACE ("clutter_cmp_unminimize_window\n");
  if (!cw)
    return;

  map_win (cw);
#endif
#endif
}


static void
clutter_cmp_maximize_window (MetaCompositor *compositor,
			     MetaWindow	    *window,
			     MetaRectangle  *rect)
{
#ifdef HAVE_COMPOSITE_EXTENSIONS
  MutterWindow	 *cw = meta_window_get_compositor_private (window);
  MetaScreen	 *screen = meta_window_get_screen (window);
  MetaCompScreen *info = meta_screen_get_compositor_data (screen);

  DEBUG_TRACE ("clutter_cmp_maximize_window\n");
  g_return_if_fail (info);

  if (!cw)
    return;

  cw->priv->maximize_in_progress++;

  if (!info->plugin_mgr ||
      !mutter_plugin_manager_event_maximize (info->plugin_mgr,
					     cw,
					     MUTTER_PLUGIN_MAXIMIZE,
					     rect->x, rect->y,
					     rect->width, rect->height))
    {
      cw->priv->maximize_in_progress--;
    }
#endif
}

static void
clutter_cmp_unmaximize_window (MetaCompositor *compositor,
			       MetaWindow     *window,
			       MetaRectangle  *rect)
{
#ifdef HAVE_COMPOSITE_EXTENSIONS
  MutterWindow	 *cw = meta_window_get_compositor_private (window);
  MetaScreen	 *screen = meta_window_get_screen (window);
  MetaCompScreen *info = meta_screen_get_compositor_data (screen);

  g_return_if_fail (info);

  DEBUG_TRACE ("clutter_cmp_unmaximize_window\n");
  if (!cw)
    return;

  cw->priv->unmaximize_in_progress++;

  if (!info->plugin_mgr ||
      !mutter_plugin_manager_event_maximize (info->plugin_mgr,
					     cw,
					     MUTTER_PLUGIN_UNMAXIMIZE,
					     rect->x, rect->y,
					     rect->width, rect->height))
    {
      cw->priv->unmaximize_in_progress--;
    }
#endif
}

static void
clutter_cmp_update_workspace_geometry (MetaCompositor *compositor,
				       MetaWorkspace  *workspace)
{
#ifdef HAVE_COMPOSITE_EXTENSIONS
#if 0
  /* FIXME -- should do away with this function in favour of MetaWorkspace
   * signal.
   */
  MetaScreen     *screen = meta_workspace_get_screen (workspace);
  MetaCompScreen *info;
  MutterPluginManager *mgr;

  DEBUG_TRACE ("clutter_cmp_update_workspace_geometry\n");
  info = meta_screen_get_compositor_data (screen);
  mgr  = info->plugin_mgr;

  if (!mgr || !workspace)
    return;

  mutter_plugin_manager_update_workspace (mgr, workspace);
#endif
#endif
}

static void
clutter_cmp_switch_workspace (MetaCompositor *compositor,
			      MetaScreen     *screen,
			      MetaWorkspace  *from,
			      MetaWorkspace  *to,
			      MetaMotionDirection direction)
{
#ifdef HAVE_COMPOSITE_EXTENSIONS
  MetaCompScreen *info;
  gint            to_indx, from_indx;

  info      = meta_screen_get_compositor_data (screen);
  to_indx   = meta_workspace_index (to);
  from_indx = meta_workspace_index (from);

  DEBUG_TRACE ("clutter_cmp_switch_workspace\n");
  if (!meta_prefs_get_live_hidden_windows ())
    {
      GList *l;

      /*
       * We are in the traditional mode where hidden windows get unmapped,
       * we need to pre-calculate the map status of each window so that once
       * the effect finishes we can put everything into proper order
       * (we need to ignore the map notifications during the effect so that
       * actors do not just disappear while the effect is running).
       */
      for (l = info->windows; l != NULL; l = l->next)
	{
	  MutterWindow *cw = l->data;
	  MetaWindow   *mw = cw->priv->window;
	  gboolean      sticky;
	  gint          workspace = -1;

	  sticky = (!mw || meta_window_is_on_all_workspaces (mw));

	  if (!sticky)
	    {
	      MetaWorkspace *w;

	      w = meta_window_get_workspace (cw->priv->window);
	      workspace = meta_workspace_index (w);

	      /*
	       * If the window is not on the target workspace, mark it for
	       * unmap.
	       */
	      if (to_indx != workspace)
		{
		  cw->priv->needs_unmap = TRUE;
		}
	      else
		{
		  cw->priv->needs_map = TRUE;
		  cw->priv->needs_unmap = FALSE;
		}
	    }
	}
    }

  info->switch_workspace_in_progress++;

  if (!info->plugin_mgr ||
      !mutter_plugin_manager_switch_workspace (info->plugin_mgr,
					       (const GList **)&info->windows,
					       from_indx,
					       to_indx,
					       direction))
    {
      info->switch_workspace_in_progress--;

      /* We have to explicitely call this to fix up stacking order of the
       * actors; this is because the abs stacking position of actors does not
       * necessarily change during the window hiding/unhiding, only their
       * relative position toward the destkop window.
       */
      mutter_finish_workspace_switch (info);
    }
#endif
}

static void
sync_actor_stacking (GList *windows)
{
  GList *tmp;
  
  /* NB: The first entry in the list is stacked the lowest */

  for (tmp = g_list_last (windows); tmp != NULL; tmp = tmp->prev)
    {
      MutterWindow *cw = tmp->data;

      clutter_actor_lower_bottom (CLUTTER_ACTOR (cw));
    }
}

static void
clutter_cmp_sync_stack (MetaCompositor *compositor,
			MetaScreen     *screen,
			GList	       *stack)
{
  GList *tmp;
  MetaCompScreen *info = meta_screen_get_compositor_data (screen);

  DEBUG_TRACE ("clutter_cmp_sync_stack\n");
  /* NB: The first entry in stack, is stacked the highest */

  for (tmp = stack; tmp != NULL; tmp = tmp->next)
    {
      MetaWindow    *window = tmp->data;
      MutterWindow  *cw = window->compositor_private;

      if (!cw)
	{
	  meta_verbose ("Failed to find corresponding MutterWindow "
			"for window %p\n", window);
	  continue;
	}

      info->windows = g_list_remove (info->windows, (gconstpointer)cw);
      info->windows = g_list_prepend (info->windows, cw);
    }

  sync_actor_stacking (info->windows);
}

static void
clutter_cmp_set_window_hidden (MetaCompositor *compositor,
			       MetaScreen     *screen,
			       MetaWindow     *window,
			       gboolean	       hidden)
{
  MutterWindow *cw = window->compositor_private;
  MetaCompScreen *info = meta_screen_get_compositor_data (screen);

  DEBUG_TRACE ("clutter_cmp_set_window_hidden\n");
  if (!cw)
    return;

  if (hidden)
    {
      /* FIXME: There needs to be a way to queue this if there is an effect
       * in progress for this window */
      if (clutter_actor_get_parent (CLUTTER_ACTOR (cw)) != info->hidden_group)
	clutter_actor_reparent (CLUTTER_ACTOR (cw),
				info->hidden_group);
    }
  else
    {
      if (clutter_actor_get_parent (CLUTTER_ACTOR (cw)) != info->window_group)
	clutter_actor_reparent (CLUTTER_ACTOR (cw),
				info->window_group);
    }
}

static void
clutter_cmp_sync_window_geometry (MetaCompositor *compositor,
				  MetaWindow *window)
{
#ifdef HAVE_COMPOSITE_EXTENSIONS
  MutterWindow	 *cw = meta_window_get_compositor_private (window);
  MetaScreen	 *screen = meta_window_get_screen (window);
  MetaCompScreen *info = meta_screen_get_compositor_data (screen);

  DEBUG_TRACE ("clutter_cmp_sync_window_geometry\n");
  g_return_if_fail (info);

  if (!cw)
    return;

  sync_actor_position (cw);
  
#endif
}

static void
clutter_cmp_sync_screen_size (MetaCompositor *compositor,
			      MetaScreen     *screen,
			      guint	      width,
			      guint	      height)
{
#ifdef HAVE_COMPOSITE_EXTENSIONS
  MetaCompScreen *info = meta_screen_get_compositor_data (screen);

  DEBUG_TRACE ("clutter_cmp_sync_screen_size\n");
  g_return_if_fail (info);

  clutter_actor_set_size (info->stage, width, height);
  
  meta_verbose ("Changed size for stage on screen %d to %dx%d\n",
		meta_screen_get_screen_number (screen),
		width, height);
#endif
}

static MetaCompositor comp_info = {
  clutter_cmp_destroy,
  clutter_cmp_manage_screen,
  clutter_cmp_unmanage_screen,
  clutter_cmp_add_window,
  clutter_cmp_remove_window,
  clutter_cmp_set_updates,
  clutter_cmp_process_event,
  clutter_cmp_get_window_pixmap,
  clutter_cmp_set_active_window,
  clutter_cmp_map_window,
  clutter_cmp_unmap_window,
  clutter_cmp_minimize_window,
  clutter_cmp_unminimize_window,
  clutter_cmp_maximize_window,
  clutter_cmp_unmaximize_window,
  clutter_cmp_update_workspace_geometry,
  clutter_cmp_switch_workspace,
  clutter_cmp_sync_stack,
  clutter_cmp_set_window_hidden,
  clutter_cmp_sync_window_geometry,
  clutter_cmp_sync_screen_size
};

MetaCompositor *
mutter_new (MetaDisplay *display)
{
#ifdef HAVE_COMPOSITE_EXTENSIONS
  char *atom_names[] = {
    "_XROOTPMAP_ID",
    "_XSETROOT_ID",
    "_NET_WM_WINDOW_OPACITY",
  };
  Atom                   atoms[G_N_ELEMENTS(atom_names)];
  Mutter *clc;
  MetaCompositor        *compositor;
  Display               *xdisplay = meta_display_get_xdisplay (display);
  guchar                *data;

  if (!composite_at_least_version (display, 0, 3))
    return NULL;

  clc = g_new0 (Mutter, 1);
  clc->compositor = comp_info;

  compositor = (MetaCompositor *) clc;

  clc->display = display;

  if (g_getenv("MUTTER_DISABLE_MIPMAPS"))
    clc->no_mipmaps = TRUE;

  meta_verbose ("Creating %d atoms\n", (int) G_N_ELEMENTS (atom_names));
  XInternAtoms (xdisplay, atom_names, G_N_ELEMENTS (atom_names),
                False, atoms);

  clc->atom_x_root_pixmap = atoms[0];
  clc->atom_x_set_root = atoms[1];
  clc->atom_net_wm_window_opacity = atoms[2];

  /* Shadow setup */

  data = shadow_gaussian_make_tile ();

  clc->shadow_src = clutter_texture_new ();

  clutter_texture_set_from_rgb_data (CLUTTER_TEXTURE (clc->shadow_src),
                                     data,
                                     TRUE,
                                     TILE_WIDTH,
                                     TILE_HEIGHT,
                                     TILE_WIDTH*4,
                                     4,
                                     0,
                                     NULL);
  free (data);

  return compositor;
#else
  return NULL;
#endif
}

Window
mutter_get_overlay_window (MetaScreen *screen)
{
  MetaCompScreen *info = meta_screen_get_compositor_data (screen);

  return info->output;
}


/* ------------------------------- */
/* Shadow Generation */

typedef struct GaussianMap
{
  int	   size;
  double * data;
} GaussianMap;

static double
gaussian (double r, double x, double y)
{
  return ((1 / (sqrt (2 * M_PI * r))) *
	  exp ((- (x * x + y * y)) / (2 * r * r)));
}


static GaussianMap *
make_gaussian_map (double r)
{
  GaussianMap  *c;
  int	          size = ((int) ceil ((r * 3)) + 1) & ~1;
  int	          center = size / 2;
  int	          x, y;
  double          t = 0.0;
  double          g;

  c = malloc (sizeof (GaussianMap) + size * size * sizeof (double));
  c->size = size;

  c->data = (double *) (c + 1);

  for (y = 0; y < size; y++)
    for (x = 0; x < size; x++)
      {
	g = gaussian (r, (double) (x - center), (double) (y - center));
	t += g;
	c->data[y * size + x] = g;
      }

  for (y = 0; y < size; y++)
    for (x = 0; x < size; x++)
      c->data[y*size + x] /= t;

  return c;
}

static unsigned char
sum_gaussian (GaussianMap * map, double opacity,
              int x, int y, int width, int height)
{
  int	           fx, fy;
  double         * g_data;
  double         * g_line = map->data;
  int	           g_size = map->size;
  int	           center = g_size / 2;
  int	           fx_start, fx_end;
  int	           fy_start, fy_end;
  double           v;
  unsigned int     r;

  /*
   * Compute set of filter values which are "in range",
   * that's the set with:
   *	0 <= x + (fx-center) && x + (fx-center) < width &&
   *  0 <= y + (fy-center) && y + (fy-center) < height
   *
   *  0 <= x + (fx - center)	x + fx - center < width
   *  center - x <= fx	fx < width + center - x
   */

  fx_start = center - x;
  if (fx_start < 0)
    fx_start = 0;
  fx_end = width + center - x;
  if (fx_end > g_size)
    fx_end = g_size;

  fy_start = center - y;
  if (fy_start < 0)
    fy_start = 0;
  fy_end = height + center - y;
  if (fy_end > g_size)
    fy_end = g_size;

  g_line = g_line + fy_start * g_size + fx_start;

  v = 0;
  for (fy = fy_start; fy < fy_end; fy++)
    {
      g_data = g_line;
      g_line += g_size;

      for (fx = fx_start; fx < fx_end; fx++)
	v += *g_data++;
    }
  if (v > 1)
    v = 1;

  v *= (opacity * 255.0);

  r = (unsigned int) v;

  return (unsigned char) r;
}

static unsigned char *
shadow_gaussian_make_tile ()
{
  unsigned char              * data;
  int		               size;
  int		               center;
  int		               x, y;
  unsigned char                d;
  int                          pwidth, pheight;
  double                       opacity = SHADOW_OPACITY;
  static GaussianMap       * gaussian_map = NULL;

  struct _mypixel
  {
    unsigned char r;
    unsigned char g;
    unsigned char b;
    unsigned char a;
  } * _d;


  if (!gaussian_map)
    gaussian_map =
      make_gaussian_map (SHADOW_RADIUS);

  size   = gaussian_map->size;
  center = size / 2;

  /* Top & bottom */

  pwidth  = MAX_TILE_SZ;
  pheight = MAX_TILE_SZ;

  data = g_malloc0 (4 * TILE_WIDTH * TILE_HEIGHT);

  _d = (struct _mypixel*) data;

  /* N */
  for (y = 0; y < pheight; y++)
    {
      d = sum_gaussian (gaussian_map, opacity,
                        center, y - center,
                        TILE_WIDTH, TILE_HEIGHT);
      for (x = 0; x < pwidth; x++)
	{
	  _d[y*3*pwidth + x + pwidth].r = 0;
	  _d[y*3*pwidth + x + pwidth].g = 0;
	  _d[y*3*pwidth + x + pwidth].b = 0;
	  _d[y*3*pwidth + x + pwidth].a = d;
	}

    }

  /* S */
  pwidth = MAX_TILE_SZ;
  pheight = MAX_TILE_SZ;

  for (y = 0; y < pheight; y++)
    {
      d = sum_gaussian (gaussian_map, opacity,
                        center, y - center,
                        TILE_WIDTH, TILE_HEIGHT);
      for (x = 0; x < pwidth; x++)
	{
	  _d[(pheight-y-1)*3*pwidth + 6*pwidth*pheight + x + pwidth].r = 0;
	  _d[(pheight-y-1)*3*pwidth + 6*pwidth*pheight + x + pwidth].g = 0;
	  _d[(pheight-y-1)*3*pwidth + 6*pwidth*pheight + x + pwidth].b = 0;
	  _d[(pheight-y-1)*3*pwidth + 6*pwidth*pheight + x + pwidth].a = d;
	}

    }


  /* w */
  pwidth = MAX_TILE_SZ;
  pheight = MAX_TILE_SZ;

  for (x = 0; x < pwidth; x++)
    {
      d = sum_gaussian (gaussian_map, opacity,
                        x - center, center,
                        TILE_WIDTH, TILE_HEIGHT);
      for (y = 0; y < pheight; y++)
	{
	  _d[y*3*pwidth + 3*pwidth*pheight + x].r = 0;
	  _d[y*3*pwidth + 3*pwidth*pheight + x].g = 0;
	  _d[y*3*pwidth + 3*pwidth*pheight + x].b = 0;
	  _d[y*3*pwidth + 3*pwidth*pheight + x].a = d;
	}

    }

  /* E */
  for (x = 0; x < pwidth; x++)
    {
      d = sum_gaussian (gaussian_map, opacity,
					       x - center, center,
					       TILE_WIDTH, TILE_HEIGHT);
      for (y = 0; y < pheight; y++)
	{
	  _d[y*3*pwidth + 3*pwidth*pheight + (pwidth-x-1) + 2*pwidth].r = 0;
	  _d[y*3*pwidth + 3*pwidth*pheight + (pwidth-x-1) + 2*pwidth].g = 0;
	  _d[y*3*pwidth + 3*pwidth*pheight + (pwidth-x-1) + 2*pwidth].b = 0;
	  _d[y*3*pwidth + 3*pwidth*pheight + (pwidth-x-1) + 2*pwidth].a = d;
	}

    }

  /* NW */
  pwidth = MAX_TILE_SZ;
  pheight = MAX_TILE_SZ;

  for (x = 0; x < pwidth; x++)
    for (y = 0; y < pheight; y++)
      {
	d = sum_gaussian (gaussian_map, opacity,
                          x-center, y-center,
                          TILE_WIDTH, TILE_HEIGHT);

	_d[y*3*pwidth + x].r = 0;
	_d[y*3*pwidth + x].g = 0;
	_d[y*3*pwidth + x].b = 0;
	_d[y*3*pwidth + x].a = d;
      }

  /* SW */
  for (x = 0; x < pwidth; x++)
    for (y = 0; y < pheight; y++)
      {
	d = sum_gaussian (gaussian_map, opacity,
                          x-center, y-center,
                          TILE_WIDTH, TILE_HEIGHT);

	_d[(pheight-y-1)*3*pwidth + 6*pwidth*pheight + x].r = 0;
	_d[(pheight-y-1)*3*pwidth + 6*pwidth*pheight + x].g = 0;
	_d[(pheight-y-1)*3*pwidth + 6*pwidth*pheight + x].b = 0;
	_d[(pheight-y-1)*3*pwidth + 6*pwidth*pheight + x].a = d;
      }

  /* SE */
  for (x = 0; x < pwidth; x++)
    for (y = 0; y < pheight; y++)
      {
	d = sum_gaussian (gaussian_map, opacity,
                          x-center, y-center,
                          TILE_WIDTH, TILE_HEIGHT);

	_d[(pheight-y-1)*3*pwidth + 6*pwidth*pheight + (pwidth-x-1) +
	   2*pwidth].r = 0;
	_d[(pheight-y-1)*3*pwidth + 6*pwidth*pheight + (pwidth-x-1) +
	   2*pwidth].g = 0;
	_d[(pheight-y-1)*3*pwidth + 6*pwidth*pheight + (pwidth-x-1) +
	   2*pwidth].b = 0;
	_d[(pheight-y-1)*3*pwidth + 6*pwidth*pheight + (pwidth-x-1) +
	   2*pwidth].a = d;
      }

  /* NE */
  for (x = 0; x < pwidth; x++)
    for (y = 0; y < pheight; y++)
      {
	d = sum_gaussian (gaussian_map, opacity,
                          x-center, y-center,
                          TILE_WIDTH, TILE_HEIGHT);

	_d[y*3*pwidth + (pwidth - x - 1) + 2*pwidth].r = 0;
	_d[y*3*pwidth + (pwidth - x - 1) + 2*pwidth].g = 0;
	_d[y*3*pwidth + (pwidth - x - 1) + 2*pwidth].b = 0;
	_d[y*3*pwidth + (pwidth - x - 1) + 2*pwidth].a = d;
      }

  /* center */
  pwidth = MAX_TILE_SZ;
  pheight = MAX_TILE_SZ;

  d = sum_gaussian (gaussian_map, opacity,
                    center, center, TILE_WIDTH, TILE_HEIGHT);

  for (x = 0; x < pwidth; x++)
    for (y = 0; y < pheight; y++)
      {
	_d[y*3*pwidth + 3*pwidth*pheight + x + pwidth].r = 0;
	_d[y*3*pwidth + 3*pwidth*pheight + x + pwidth].g = 0;
	_d[y*3*pwidth + 3*pwidth*pheight + x + pwidth].b = 0;
	_d[y*3*pwidth + 3*pwidth*pheight + x + pwidth].a = 0;
      }

  return data;
}

<|MERGE_RESOLUTION|>--- conflicted
+++ resolved
@@ -60,7 +60,7 @@
 	       __FILE__, __LINE__); }
 
 /* #define DEBUG_TRACE g_print */
-#define DEBUG_TRACE(X) 
+#define DEBUG_TRACE(X)
 
 /*
  * Register GType wrapper for XWindowAttributes, so we do not have to
@@ -526,96 +526,8 @@
 static void
 mutter_window_query_window_type (MutterWindow *self)
 {
-<<<<<<< HEAD
   MutterWindowPrivate *priv = self->priv;
   priv->type = (MetaCompWindowType) meta_window_get_type (priv->window);
-=======
-  MutterWindowPrivate *priv    = self->priv;
-  MetaScreen            *screen  = priv->screen;
-  MetaDisplay           *display = meta_screen_get_display (screen);
-  Window                 xwindow = priv->xwindow;
-  gint                   n_atoms;
-  Atom                  *atoms;
-  gint                   i;
-
-  if (priv->attrs.override_redirect)
-    {
-      priv->type = META_COMP_WINDOW_OVERRIDE;
-      return;
-    }
-
-  /*
-   * If the window is managed by the WM, get the type from the WM,
-   * otherwise do it the hard way.
-   */
-  if (priv->window && meta_window_get_window_type_atom (priv->window) != None)
-    {
-      priv->type = (MetaCompWindowType) meta_window_get_window_type (priv->window);
-      return;
-    }
-
-  n_atoms = 0;
-  atoms = NULL;
-
-  /*
-   * Assume normal
-   */
-  priv->type = META_COMP_WINDOW_NORMAL;
-
-  meta_prop_get_atom_list (display, xwindow,
-                           meta_display_get_atom (display,
-					       META_ATOM__NET_WM_WINDOW_TYPE),
-                           &atoms, &n_atoms);
-
-  for (i = 0; i < n_atoms; i++)
-    {
-      if (atoms[i] ==
-	  meta_display_get_atom (display,
-				 META_ATOM__NET_WM_WINDOW_TYPE_DND))
-	{
-	  priv->type = META_COMP_WINDOW_DND;
-	  break;
-	}
-      else if (atoms[i] ==
-	       meta_display_get_atom (display,
-				      META_ATOM__NET_WM_WINDOW_TYPE_DESKTOP))
-	{
-	  priv->type = META_COMP_WINDOW_DESKTOP;
-	  break;
-	}
-      else if (atoms[i] ==
-	       meta_display_get_atom (display,
-				      META_ATOM__NET_WM_WINDOW_TYPE_DOCK))
-	{
-	  priv->type = META_COMP_WINDOW_DOCK;
-	  break;
-	}
-      else if (atoms[i] ==
-	       meta_display_get_atom (display,
-				      META_ATOM__NET_WM_WINDOW_TYPE_TOOLBAR) ||
-	       atoms[i] ==
-	       meta_display_get_atom (display,
-				      META_ATOM__NET_WM_WINDOW_TYPE_MENU)    ||
-	       atoms[i] ==
-	       meta_display_get_atom (display,
-				      META_ATOM__NET_WM_WINDOW_TYPE_DIALOG)  ||
-	       atoms[i] ==
-	       meta_display_get_atom (display,
-				      META_ATOM__NET_WM_WINDOW_TYPE_NORMAL)  ||
-	       atoms[i] ==
-	       meta_display_get_atom (display,
-				      META_ATOM__NET_WM_WINDOW_TYPE_UTILITY) ||
-	       atoms[i] ==
-	       meta_display_get_atom (display,
-				      META_ATOM__NET_WM_WINDOW_TYPE_SPLASH))
-        {
-	  priv->type = META_COMP_WINDOW_NORMAL;
-	  break;
-        }
-    }
-
-  meta_XFree (atoms);
->>>>>>> c61eb77a
 }
 
 static gboolean
@@ -872,7 +784,7 @@
   MetaScreen          *screen = priv->screen;
   MetaCompScreen      *info   = meta_screen_get_compositor_data (screen);
   ClutterActor        *actor  = CLUTTER_ACTOR (cw);
-  
+
   /* NB: Keep in mind that when effects get completed it possible
    * that the corresponding MetaWindow may have be been destroyed.
    * In this case priv->window will == NULL */
@@ -993,7 +905,7 @@
   default:
     break;
   }
-  
+
   switch (event)
   {
   case MUTTER_PLUGIN_MINIMIZE:
@@ -1057,7 +969,7 @@
   MetaWindow	      *window;
   MetaCompScreen      *info;
   MutterWindowPrivate *priv;
-  
+
   priv = cw->priv;
 
   window = priv->window;
@@ -1098,7 +1010,7 @@
 					   MUTTER_PLUGIN_DESTROY))
     {
       priv->destroy_in_progress--;
-      
+
       if (priv->minimize_in_progress ||
           priv->maximize_in_progress ||
 	  priv->unmaximize_in_progress ||
@@ -1143,7 +1055,7 @@
 {
   MutterWindowPrivate *priv;
   MetaCompScreen      *info;
-  
+
   if (!cw)
     return;
 
@@ -1197,7 +1109,7 @@
 {
   MutterWindowPrivate *priv;
   MetaCompScreen      *info;
-  
+
   if (!cw)
     return;
 
@@ -1253,7 +1165,7 @@
   MetaFrame		*frame;
   Window		 top_window;
   XWindowAttributes	 attrs;
-  
+
   g_return_if_fail (info != NULL);
 
   frame = meta_window_get_frame (window);
@@ -1697,7 +1609,7 @@
   /* Check if the screen is already managed */
   if (meta_screen_get_compositor_data (screen))
     return;
-  
+
   meta_error_trap_push_with_return (display);
   XCompositeRedirectSubwindows (xdisplay, xroot, CompositeRedirectManual);
   XSync (xdisplay, FALSE);
@@ -1801,7 +1713,7 @@
 {
 #ifdef HAVE_COMPOSITE_EXTENSIONS
   MutterWindow         *cw     = NULL;
-  
+
   DEBUG_TRACE ("clutter_cmp_remove_window\n");
   cw = meta_window_get_compositor_private (window);
   if (!cw)
@@ -1933,7 +1845,7 @@
   DEBUG_TRACE ("clutter_cmp_map_window\n");
   if (!cw)
     return;
-  
+
   map_win (cw);
 #endif
 }
@@ -2199,7 +2111,7 @@
 sync_actor_stacking (GList *windows)
 {
   GList *tmp;
-  
+
   /* NB: The first entry in the list is stacked the lowest */
 
   for (tmp = g_list_last (windows); tmp != NULL; tmp = tmp->prev)
@@ -2285,7 +2197,7 @@
     return;
 
   sync_actor_position (cw);
-  
+
 #endif
 }
 
@@ -2302,7 +2214,7 @@
   g_return_if_fail (info);
 
   clutter_actor_set_size (info->stage, width, height);
-  
+
   meta_verbose ("Changed size for stage on screen %d to %dx%d\n",
 		meta_screen_get_screen_number (screen),
 		width, height);
