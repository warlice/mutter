/* -*- mode: C; c-file-style: "gnu"; indent-tabs-mode: nil; -*- */

/* Mutter utilities */

/* 
 * Copyright (C) 2001 Havoc Pennington
 * Copyright (C) 2005 Elijah Newren
 * 
 * This program is free software; you can redistribute it and/or
 * modify it under the terms of the GNU General Public License as
 * published by the Free Software Foundation; either version 2 of the
 * License, or (at your option) any later version.
 *
 * This program is distributed in the hope that it will be useful, but
 * WITHOUT ANY WARRANTY; without even the implied warranty of
 * MERCHANTABILITY or FITNESS FOR A PARTICULAR PURPOSE.  See the GNU
 * General Public License for more details.
 * 
 * You should have received a copy of the GNU General Public License
 * along with this program; if not, see <http://www.gnu.org/licenses/>.
 */

#ifndef META_UTIL_H
#define META_UTIL_H

#include <glib.h>
#include <glib-object.h>

#include <meta/common.h>

gboolean meta_is_verbose  (void);
gboolean meta_is_debugging (void);
gboolean meta_is_syncing (void);
<<<<<<< HEAD
=======
gboolean meta_is_wayland_compositor (void);
>>>>>>> 954677dc

void meta_debug_spew_real (const char *format,
                           ...) G_GNUC_PRINTF (1, 2);
void meta_verbose_real    (const char *format,
                           ...) G_GNUC_PRINTF (1, 2);

void meta_bug        (const char *format,
                      ...) G_GNUC_PRINTF (1, 2);
void meta_warning    (const char *format,
                      ...) G_GNUC_PRINTF (1, 2);
void meta_fatal      (const char *format,
                      ...) G_GNUC_PRINTF (1, 2);

/**
 * MetaDebugTopic:
 * @META_DEBUG_VERBOSE: verbose logging
 * @META_DEBUG_FOCUS: focus
 * @META_DEBUG_WORKAREA: workarea
 * @META_DEBUG_STACK: stack
 * @META_DEBUG_THEMES: themes
 * @META_DEBUG_SM: session management
 * @META_DEBUG_EVENTS: events
 * @META_DEBUG_WINDOW_STATE: window state
 * @META_DEBUG_WINDOW_OPS: window operations
 * @META_DEBUG_GEOMETRY: geometry
 * @META_DEBUG_PLACEMENT: window placement
 * @META_DEBUG_PING: ping
 * @META_DEBUG_XINERAMA: Xinerama
 * @META_DEBUG_KEYBINDINGS: keybindings
 * @META_DEBUG_SYNC: sync
 * @META_DEBUG_ERRORS: errors
 * @META_DEBUG_STARTUP: startup
 * @META_DEBUG_PREFS: preferences
 * @META_DEBUG_GROUPS: groups
 * @META_DEBUG_RESIZING: resizing
 * @META_DEBUG_SHAPES: shapes
 * @META_DEBUG_COMPOSITOR: compositor
 * @META_DEBUG_EDGE_RESISTANCE: edge resistance
 */
typedef enum
{
  META_DEBUG_VERBOSE         = -1,
  META_DEBUG_FOCUS           = 1 << 0,
  META_DEBUG_WORKAREA        = 1 << 1,
  META_DEBUG_STACK           = 1 << 2,
  META_DEBUG_THEMES          = 1 << 3,
  META_DEBUG_SM              = 1 << 4,
  META_DEBUG_EVENTS          = 1 << 5,
  META_DEBUG_WINDOW_STATE    = 1 << 6,
  META_DEBUG_WINDOW_OPS      = 1 << 7,
  META_DEBUG_GEOMETRY        = 1 << 8,
  META_DEBUG_PLACEMENT       = 1 << 9,
  META_DEBUG_PING            = 1 << 10,
  META_DEBUG_XINERAMA        = 1 << 11,
  META_DEBUG_KEYBINDINGS     = 1 << 12,
  META_DEBUG_SYNC            = 1 << 13,
  META_DEBUG_ERRORS          = 1 << 14,
  META_DEBUG_STARTUP         = 1 << 15,
  META_DEBUG_PREFS           = 1 << 16,
  META_DEBUG_GROUPS          = 1 << 17,
  META_DEBUG_RESIZING        = 1 << 18,
  META_DEBUG_SHAPES          = 1 << 19,
  META_DEBUG_COMPOSITOR      = 1 << 20,
  META_DEBUG_EDGE_RESISTANCE = 1 << 21,
  META_DEBUG_DBUS            = 1 << 22
} MetaDebugTopic;

void meta_topic_real      (MetaDebugTopic topic,
                           const char    *format,
                           ...) G_GNUC_PRINTF (2, 3);
void meta_add_verbose_topic    (MetaDebugTopic topic);
void meta_remove_verbose_topic (MetaDebugTopic topic);

void meta_push_no_msg_prefix (void);
void meta_pop_no_msg_prefix  (void);

gint  meta_unsigned_long_equal (gconstpointer v1,
                                gconstpointer v2);
guint meta_unsigned_long_hash  (gconstpointer v);

const char* meta_frame_type_to_string (MetaFrameType type);
const char* meta_gravity_to_string (int gravity);

char* meta_external_binding_name_for_action (guint keybinding_action);

char* meta_g_utf8_strndup (const gchar *src, gsize n);

void  meta_free_gslist_and_elements (GSList *list_to_deep_free);

GPid meta_show_dialog (const char *type,
                       const char *message,
                       const char *timeout,
                       const char *display,
                       const char *ok_text,
                       const char *cancel_text,
                       const char *icon_name,
                       const int transient_for,
                       GSList *columns,
                       GSList *entries);

/* To disable verbose mode, we make these functions into no-ops */
#ifdef WITH_VERBOSE_MODE

#define meta_debug_spew meta_debug_spew_real
#define meta_verbose    meta_verbose_real
#define meta_topic      meta_topic_real

#else

#  ifdef G_HAVE_ISO_VARARGS
#    define meta_debug_spew(...)
#    define meta_verbose(...)
#    define meta_topic(...)
#  elif defined(G_HAVE_GNUC_VARARGS)
#    define meta_debug_spew(format...)
#    define meta_verbose(format...)
#    define meta_topic(format...)
#  else
#    error "This compiler does not support varargs macros and thus verbose mode can't be disabled meaningfully"
#  endif

#endif /* !WITH_VERBOSE_MODE */

/**
 * MetaLaterType:
 * @META_LATER_RESIZE: call in a resize processing phase that is done
 *   before GTK+ repainting (including window borders) is done.
 * @META_LATER_CALC_SHOWING: used by Mutter to compute which windows should be mapped
 * @META_LATER_CHECK_FULLSCREEN: used by Mutter to see if there's a fullscreen window
 * @META_LATER_SYNC_STACK: used by Mutter to send it's idea of the stacking order to the server
 * @META_LATER_BEFORE_REDRAW: call before the stage is redrawn
 * @META_LATER_IDLE: call at a very low priority (can be blocked
 *    by running animations or redrawing applications)
 **/
typedef enum {
  META_LATER_RESIZE,
  META_LATER_CALC_SHOWING,
  META_LATER_CHECK_FULLSCREEN,
  META_LATER_SYNC_STACK,
  META_LATER_BEFORE_REDRAW,
  META_LATER_IDLE
} MetaLaterType;

guint meta_later_add    (MetaLaterType  when,
                         GSourceFunc    func,
                         gpointer       data,
                         GDestroyNotify notify);
void  meta_later_remove (guint          later_id);

#endif /* META_UTIL_H */

<|MERGE_RESOLUTION|>--- conflicted
+++ resolved
@@ -31,10 +31,7 @@
 gboolean meta_is_verbose  (void);
 gboolean meta_is_debugging (void);
 gboolean meta_is_syncing (void);
-<<<<<<< HEAD
-=======
 gboolean meta_is_wayland_compositor (void);
->>>>>>> 954677dc
 
 void meta_debug_spew_real (const char *format,
                            ...) G_GNUC_PRINTF (1, 2);
