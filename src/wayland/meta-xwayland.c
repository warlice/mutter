/* -*- mode: C; c-file-style: "gnu"; indent-tabs-mode: nil; -*- */

/*
 * X Wayland Support
 *
 * Copyright (C) 2013 Intel Corporation
 *
 * This program is free software; you can redistribute it and/or
 * modify it under the terms of the GNU General Public License as
 * published by the Free Software Foundation; either version 2 of the
 * License, or (at your option) any later version.
 *
 * This program is distributed in the hope that it will be useful, but
 * WITHOUT ANY WARRANTY; without even the implied warranty of
 * MERCHANTABILITY or FITNESS FOR A PARTICULAR PURPOSE.  See the GNU
 * General Public License for more details.
 *
 * You should have received a copy of the GNU General Public License
 * along with this program; if not, see <http://www.gnu.org/licenses/>.
 */

#include "config.h"

#include "wayland/meta-xwayland.h"
#include "wayland/meta-xwayland-private.h"

#include <errno.h>
#include <glib-unix.h>
#include <glib.h>
#include <glib/gstdio.h>
#include <sys/socket.h>
#include <sys/stat.h>
#include <sys/types.h>
#include <sys/un.h>
#if defined(HAVE_SYS_RANDOM)
#include <sys/random.h>
#elif defined(HAVE_LINUX_RANDOM)
#include <linux/random.h>
#endif
#include <unistd.h>
#include <X11/extensions/Xrandr.h>
#include <X11/extensions/Xfixes.h>
#include <X11/Xauth.h>
#include <X11/Xlib-xcb.h>

#include <xcb/res.h>

#include "backends/meta-monitor-manager-private.h"
#include "backends/meta-settings-private.h"
#include "meta/main.h"
#include "meta/meta-backend.h"
#include "mtk/mtk-x11.h"
#include "wayland/meta-xwayland-grab-keyboard.h"
#include "wayland/meta-xwayland-surface.h"
#include "x11/meta-x11-display-private.h"

#ifdef HAVE_XWAYLAND_LISTENFD
#define XWAYLAND_LISTENFD "-listenfd"
#else
#define XWAYLAND_LISTENFD "-listen"
#endif

#define TMP_UNIX_DIR         "/tmp"
#define X11_TMP_UNIX_DIR     "/tmp/.X11-unix"
#define X11_TMP_UNIX_PATH    "/tmp/.X11-unix/X"

static int display_number_override = -1;

static void meta_xwayland_stop_xserver (MetaXWaylandManager *manager);

static void
meta_xwayland_set_primary_output (MetaX11Display *x11_display);

static MetaMonitorManager *
monitor_manager_from_x11_display (MetaX11Display *x11_display)
{
  MetaDisplay *display = meta_x11_display_get_display (x11_display);
  MetaContext *context = meta_display_get_context (display);
  MetaBackend *backend = meta_context_get_backend (context);

  return meta_backend_get_monitor_manager (backend);
}

void
meta_xwayland_associate_window_with_surface (MetaWindow          *window,
                                             MetaWaylandSurface  *surface)
{
  MetaDisplay *display = window->display;
  MetaXwaylandSurface *xwayland_surface;
  MetaContext *context = meta_display_get_context (display);
  MetaWaylandCompositor *wayland_compositor =
    meta_context_get_wayland_compositor (context);

  if (!meta_wayland_surface_assign_role (surface,
                                         META_TYPE_XWAYLAND_SURFACE,
                                         NULL))
    {
      wl_resource_post_error (surface->resource,
                              WL_DISPLAY_ERROR_INVALID_OBJECT,
                              "wl_surface@%d already has a different role",
                              wl_resource_get_id (surface->resource));
      return;
    }

  xwayland_surface = META_XWAYLAND_SURFACE (surface->role);
  meta_xwayland_surface_associate_with_window (xwayland_surface, window);

  /* Now that we have a surface check if it should have focus. */
  meta_wayland_compositor_sync_focus (wayland_compositor);
}

static gboolean
associate_window_with_surface_id (MetaXWaylandManager *manager,
                                  MetaWindow          *window,
                                  guint32              surface_id)
{
  struct wl_resource *resource;

  resource = wl_client_get_object (manager->client, surface_id);
  if (resource)
    {
      MetaWaylandSurface *surface = wl_resource_get_user_data (resource);
      meta_xwayland_associate_window_with_surface (window, surface);
      return TRUE;
    }
  else
    return FALSE;
}

void
meta_xwayland_handle_wl_surface_id (MetaWindow *window,
                                    guint32     surface_id)
{
  MetaDisplay *display = meta_window_get_display (window);
  MetaContext *context = meta_display_get_context (display);
  MetaWaylandCompositor *compositor =
    meta_context_get_wayland_compositor (context);
  MetaXWaylandManager *manager = &compositor->xwayland_manager;

  if (!associate_window_with_surface_id (manager, window, surface_id))
    {
      /* No surface ID yet, schedule this association for whenever the
       * surface is made known.
       */
      meta_wayland_compositor_schedule_surface_association (compositor,
                                                            surface_id, window);
    }
}

static gboolean
try_display (int      display,
             char   **filename_out,
             int     *fd_out,
             GError **error)
{
  gboolean ret = FALSE;
  char *filename;
  int fd;

  filename = g_strdup_printf ("/tmp/.X%d-lock", display);

 again:
  fd = open (filename, O_WRONLY | O_CLOEXEC | O_CREAT | O_EXCL, 0444);

  if (fd < 0 && errno == EEXIST)
    {
      char pid[11];
      char *end;
      pid_t other;
      int read_bytes;

      fd = open (filename, O_CLOEXEC, O_RDONLY);
      if (fd < 0)
        {
          g_set_error (error, G_IO_ERROR, g_io_error_from_errno (errno),
                       "Failed to open lock file %s: %s",
                       filename, g_strerror (errno));
          goto out;
        }

      read_bytes = read (fd, pid, 11);
      if (read_bytes != 11)
        {
          if (read_bytes < 0)
            {
              g_set_error (error, G_IO_ERROR, g_io_error_from_errno (errno),
                           "Failed to read from lock file %s: %s",
                           filename, g_strerror (errno));
            }
          else
            {
              g_set_error (error, G_IO_ERROR, G_IO_ERROR_PARTIAL_INPUT,
                           "Only read %d bytes (needed 11) from lock file: %s",
                           read_bytes, filename);
            }
          goto out;
        }
      close (fd);
      fd = -1;

      pid[10] = '\0';
      other = strtol (pid, &end, 0);
      if (end != pid + 10)
        {
          g_set_error (error, G_IO_ERROR, G_IO_ERROR_INVALID_DATA,
                       "Can't parse lock file %s", filename);
          goto out;
        }

      if (kill (other, 0) < 0 && errno == ESRCH)
        {
          /* Process is dead. Try unlinking the lock file and trying again. */
          if (unlink (filename) < 0)
            {
              g_set_error (error, G_IO_ERROR, g_io_error_from_errno (errno),
                           "Failed to unlink stale lock file %s: %s",
                           filename, g_strerror (errno));
              goto out;
            }

          goto again;
        }

      g_set_error (error, G_IO_ERROR, G_IO_ERROR_FAILED,
                   "Lock file %s is already occupied", filename);
      goto out;
    }
  else if (fd < 0)
    {
      g_set_error (error, G_IO_ERROR, g_io_error_from_errno (errno),
                  "Failed to create lock file %s: %s",
                  filename, g_strerror (errno));
      goto out;
    }

  ret = TRUE;

 out:
  if (!ret)
    {
      g_free (filename);
      filename = NULL;

      g_clear_fd (&fd, NULL);
    }

  *filename_out = filename;
  *fd_out = fd;
  return ret;
}

static char *
create_lock_file (int      display,
                  int     *display_out,
                  GError **error)
{
  char *filename;
  int fd;
  char pid[12];
  int size;
  int number_of_tries = 0;
  g_autoptr (GError) local_error = NULL;

  while (!try_display (display, &filename, &fd, &local_error))
    {
      meta_topic (META_DEBUG_WAYLAND,
                  "Failed to lock X11 display: %s", local_error->message);
      g_clear_error (&local_error);
      display++;
      number_of_tries++;

      /* If we can't get a display after 50 times, then something's wrong. Just
       * abort in this case. */
      if (number_of_tries >= 50)
        {
          g_set_error (error, G_IO_ERROR, G_IO_ERROR_FAILED,
                       "Gave up after trying to lock different "
                       "X11 display lock file 50 times");
          return NULL;
        }
    }

  /* Subtle detail: we use the pid of the wayland compositor, not the xserver
   * in the lock file. Another subtlety: snprintf returns the number of bytes
   * it _would've_ written without either the NUL or the size clamping, hence
   * the disparity in size. */
  size = snprintf (pid, 12, "%10d\n", getpid ());
  errno = 0;
  if (size != 11 || write (fd, pid, 11) != 11)
    {
      if (errno != 0)
        {
          g_set_error (error, G_IO_ERROR, g_io_error_from_errno (errno),
                       "Failed to write pid to lock file %s: %s",
                       filename, g_strerror (errno));
        }
      else
        {
          g_set_error (error, G_IO_ERROR, G_IO_ERROR_FAILED,
                       "Failed to write pid to lock file %s", filename);
        }

      unlink (filename);
      close (fd);
      g_free (filename);
      return NULL;
    }

  close (fd);

  *display_out = display;
  return filename;
}

static int
bind_to_abstract_socket (int      display,
                         GError **error)
{
  struct sockaddr_un addr;
  socklen_t size, name_size;
  int fd;

  fd = socket (PF_LOCAL, SOCK_STREAM | SOCK_CLOEXEC, 0);
  if (fd < 0)
    {
      g_set_error (error, G_IO_ERROR, g_io_error_from_errno (errno),
                   "Failed to create socket: %s", g_strerror (errno));
      return -1;
    }

  addr.sun_family = AF_LOCAL;
  name_size = snprintf (addr.sun_path, sizeof addr.sun_path,
                        "%c%s%d", 0, X11_TMP_UNIX_PATH, display);
  size = offsetof (struct sockaddr_un, sun_path) + name_size;
  if (bind (fd, (struct sockaddr *) &addr, size) < 0)
    {
      g_set_error (error, G_IO_ERROR, g_io_error_from_errno (errno),
                   "Failed to bind to %s: %s",
                   addr.sun_path + 1, g_strerror (errno));
      close (fd);
      return -1;
    }

  if (listen (fd, 1) < 0)
    {
      g_set_error (error, G_IO_ERROR, g_io_error_from_errno (errno),
                   "Failed to listen to %s: %s",
                   addr.sun_path + 1, g_strerror (errno));
      close (fd);
      return -1;
    }

  return fd;
}

static int
bind_to_unix_socket (int      display,
                     GError **error)
{
  struct sockaddr_un addr;
  socklen_t size, name_size;
  int fd;

  fd = socket (PF_LOCAL, SOCK_STREAM | SOCK_CLOEXEC, 0);
  if (fd < 0)
    {
      g_set_error (error, G_IO_ERROR, g_io_error_from_errno (errno),
                   "Failed to create socket: %s", g_strerror (errno));
      return -1;
    }

  addr.sun_family = AF_LOCAL;
  name_size = snprintf (addr.sun_path, sizeof addr.sun_path,
                        "%s%d", X11_TMP_UNIX_PATH, display) + 1;
  size = offsetof (struct sockaddr_un, sun_path) + name_size;
  unlink (addr.sun_path);
  if (bind (fd, (struct sockaddr *) &addr, size) < 0)
    {
      g_set_error (error, G_IO_ERROR, g_io_error_from_errno (errno),
                   "Failed to bind to %s: %s",
                   addr.sun_path, g_strerror (errno));
      close (fd);
      return -1;
    }

  if (listen (fd, 1) < 0)
    {
      g_set_error (error, G_IO_ERROR, g_io_error_from_errno (errno),
                   "Failed to listen to %s: %s",
                   addr.sun_path, g_strerror (errno));
      unlink (addr.sun_path);
      close (fd);
      return -1;
    }

  return fd;
}

static void
xserver_died (GObject      *source,
              GAsyncResult *result,
              gpointer      user_data)
{
  MetaXWaylandManager *manager = user_data;
  MetaWaylandCompositor *compositor = manager->compositor;
  MetaContext *context = meta_wayland_compositor_get_context (compositor);
  MetaDisplay *display = meta_context_get_display (context);
  GSubprocess *proc = G_SUBPROCESS (source);
  g_autoptr (GError) error = NULL;
  MetaX11DisplayPolicy x11_display_policy;

  if (!g_subprocess_wait_finish (proc, result, &error))
    {
      if (g_error_matches (error, G_IO_ERROR, G_IO_ERROR_CANCELLED))
        return;

      g_warning ("Failed to finish waiting for Xwayland: %s", error->message);
      g_clear_error (&error);
    }

  x11_display_policy =
    meta_context_get_x11_display_policy (compositor->context);
  if (!g_subprocess_get_successful (proc))
    {
      if (x11_display_policy == META_X11_DISPLAY_POLICY_MANDATORY)
        g_warning ("X Wayland crashed; exiting");
      else
        g_warning ("X Wayland crashed; attempting to recover");
    }

  if (x11_display_policy == META_X11_DISPLAY_POLICY_MANDATORY)
    {
      meta_exit (META_EXIT_ERROR);
    }
  else if (x11_display_policy == META_X11_DISPLAY_POLICY_ON_DEMAND)
    {
      if (display->x11_display)
        meta_display_shutdown_x11 (display);

      if (!meta_xwayland_init (&compositor->xwayland_manager,
                               compositor,
                               compositor->wayland_display,
                               &error))
        g_warning ("Failed to init X sockets: %s", error->message);
    }
}

static void
meta_xwayland_terminate (MetaXWaylandManager *manager)
{
  MetaContext *context =
    meta_wayland_compositor_get_context (manager->compositor);
  MetaDisplay *display = meta_context_get_display (context);

  meta_display_shutdown_x11 (display);
  meta_xwayland_stop_xserver (manager);
  g_clear_signal_handler (&manager->prepare_shutdown_id, manager->compositor);
}

static int
x_io_error (Display *display)
{
  g_warning ("Connection to xwayland lost");

  return 0;
}

static int
x_io_error_noop (Display *display)
{
  return 0;
}

static void
x_io_error_exit (Display *display,
                 void    *data)
{
  MetaXWaylandManager *manager = data;
  MetaContext *context = manager->compositor->context;
  MetaX11DisplayPolicy x11_display_policy;

  x11_display_policy =
    meta_context_get_x11_display_policy (context);

  if (x11_display_policy == META_X11_DISPLAY_POLICY_MANDATORY)
    {
      GError *error;

      g_warning ("Xwayland terminated, exiting since it was mandatory");
      error = g_error_new (G_IO_ERROR, G_IO_ERROR_FAILED,
                           "Xwayland exited unexpectedly");
      meta_context_terminate_with_error (context, error);
    }
  else
    {
      meta_topic (META_DEBUG_WAYLAND, "Xwayland disappeared");
    }
}

static void
x_io_error_exit_noop (Display *display,
                      void    *data)
{
}

void
meta_xwayland_override_display_number (int number)
{
  display_number_override = number;
}

static gboolean
ensure_x11_unix_perms (GError **error)
{
  /* Try to detect systems on which /tmp/.X11-unix is owned by neither root nor
   * ourselves because in that case the owner can take over the socket we create
   * (symlink races are fixed in linux 800179c9b8a1). This should not be
   * possible in the first place and systems should come with some way to ensure
   * that's the case (systemd-tmpfiles, polyinstantiation …).
   *
   * That check however only works if we see the root user namespace which might
   * not be the case when running in e.g. toolbx (root and other user are all
   * mapped to overflowuid). */
  struct stat x11_tmp, tmp;

  if (lstat (X11_TMP_UNIX_DIR, &x11_tmp) != 0)
    {
      g_set_error (error, G_IO_ERROR, g_io_error_from_errno (errno),
                   "Failed to check permissions on directory \"%s\": %s",
                   X11_TMP_UNIX_DIR, g_strerror (errno));
      return FALSE;
    }

  if (lstat (TMP_UNIX_DIR, &tmp) != 0)
    {
      g_set_error (error, G_IO_ERROR, g_io_error_from_errno (errno),
                   "Failed to check permissions on directory \"%s\": %s",
                   TMP_UNIX_DIR, g_strerror (errno));
      return FALSE;
    }

  /* If the directory already exists, it should belong to the same
   * user as /tmp or belong to ourselves ...
   * (if /tmp is not owned by root or ourselves we're in deep trouble) */
  if (x11_tmp.st_uid != tmp.st_uid && x11_tmp.st_uid != getuid ())
    {
      g_set_error (error, G_IO_ERROR, G_IO_ERROR_PERMISSION_DENIED,
                   "Wrong ownership for directory \"%s\"",
                   X11_TMP_UNIX_DIR);
      return FALSE;
    }

  /* ... be writable ... */
  if ((x11_tmp.st_mode & 0022) != 0022)
    {
      g_set_error (error, G_IO_ERROR, G_IO_ERROR_PERMISSION_DENIED,
                   "Directory \"%s\" is not writable",
                   X11_TMP_UNIX_DIR);
      return FALSE;
    }

  /* ... and have the sticky bit set */
  if ((x11_tmp.st_mode & 01000) != 01000)
    {
      g_set_error (error, G_IO_ERROR, G_IO_ERROR_PERMISSION_DENIED,
                   "Directory \"%s\" is missing the sticky bit",
                   X11_TMP_UNIX_DIR);
      return FALSE;
    }

  return TRUE;
}

static gboolean
ensure_x11_unix_dir (GError **error)
{
  if (mkdir (X11_TMP_UNIX_DIR, 01777) != 0)
    {
      if (errno == EEXIST)
        return ensure_x11_unix_perms (error);

      g_set_error (error, G_IO_ERROR, g_io_error_from_errno (errno),
                   "Failed to create directory \"%s\": %s",
                   X11_TMP_UNIX_DIR, g_strerror (errno));
      return FALSE;
    }

  return TRUE;
}

static gboolean
open_display_sockets (MetaXWaylandManager  *manager,
                      int                   display_index,
                      int                  *abstract_fd_out,
                      int                  *unix_fd_out,
                      GError              **error)
{
  int abstract_fd, unix_fd;

  abstract_fd = bind_to_abstract_socket (display_index, error);
  if (abstract_fd < 0)
    return FALSE;

  unix_fd = bind_to_unix_socket (display_index, error);
  if (unix_fd < 0)
    {
      close (abstract_fd);
      return FALSE;
    }

  *abstract_fd_out = abstract_fd;
  *unix_fd_out = unix_fd;

  return TRUE;
}

static gboolean
choose_xdisplay (MetaXWaylandManager     *manager,
                 MetaXWaylandConnection  *connection,
                 int                     *display,
                 GError                 **error)
{
  int number_of_tries = 0;
  char *lock_file = NULL;

  if (!ensure_x11_unix_dir (error))
    return FALSE;

  do
    {
      g_autoptr (GError) local_error = NULL;

      lock_file = create_lock_file (*display, display, &local_error);
      if (!lock_file)
        {
          g_prefix_error (&local_error, "Failed to create an X lock file: ");
          g_propagate_error (error, g_steal_pointer (&local_error));
          return FALSE;
        }

      if (!open_display_sockets (manager, *display,
                                 &connection->abstract_fd,
                                 &connection->unix_fd,
                                 &local_error))
        {
          unlink (lock_file);

          if (++number_of_tries >= 50)
            {
              g_prefix_error (&local_error, "Failed to bind X11 socket: ");
              g_propagate_error (error, g_steal_pointer (&local_error));
              g_free (lock_file);
              return FALSE;
            }

          (*display)++;
          continue;
        }

      break;
    }
  while (1);

  connection->display_index = *display;
  connection->name = g_strdup_printf (":%d", connection->display_index);
  connection->lock_file = lock_file;

  return TRUE;
}

G_DEFINE_AUTOPTR_CLEANUP_FUNC (FILE, fclose)

static gboolean
prepare_auth_file (MetaXWaylandManager  *manager,
                   GError              **error)
{
  Xauth auth_entry = { 0 };
  g_autoptr (FILE) fp = NULL;
  char auth_data[16];
  int fd;

  manager->auth_file = g_build_filename (g_get_user_runtime_dir (),
                                         ".mutter-Xwaylandauth.XXXXXX",
                                         NULL);

  if (getrandom (auth_data, sizeof (auth_data), 0) != sizeof (auth_data))
    {
      g_set_error (error, G_IO_ERROR, g_io_error_from_errno (errno),
                   "Failed to get random data: %s", g_strerror (errno));
      return FALSE;
    }

  auth_entry.family = FamilyLocal;
  auth_entry.address = (char *) g_get_host_name ();
  auth_entry.address_length = strlen (auth_entry.address);
  auth_entry.name = (char *) "MIT-MAGIC-COOKIE-1";
  auth_entry.name_length = strlen (auth_entry.name);
  auth_entry.data = auth_data;
  auth_entry.data_length = sizeof (auth_data);

  fd = g_mkstemp (manager->auth_file);
  if (fd < 0)
    {
      g_set_error (error, G_IO_ERROR, g_io_error_from_errno (errno),
                   "Failed to open Xauthority file: %s", g_strerror (errno));
      return FALSE;
    }

  fp = fdopen (fd, "w+");
  if (!fp)
    {
      g_set_error (error, G_IO_ERROR, g_io_error_from_errno (errno),
                   "Failed to open Xauthority stream: %s", g_strerror (errno));
      close (fd);
      return FALSE;
    }

  if (!XauWriteAuth (fp, &auth_entry))
    {
      g_set_error (error, G_IO_ERROR, g_io_error_from_errno (errno),
                   "Error writing to Xauthority file: %s", g_strerror (errno));
      return FALSE;
    }

  auth_entry.family = FamilyWild;
  if (!XauWriteAuth (fp, &auth_entry))
    {
      g_set_error (error, G_IO_ERROR, g_io_error_from_errno (errno),
                   "Error writing to Xauthority file: %s", g_strerror (errno));
      return FALSE;
    }

  if (fflush (fp) == EOF)
    {
      g_set_error (error, G_IO_ERROR, g_io_error_from_errno (errno),
                   "Error writing to Xauthority file: %s", g_strerror (errno));
      return FALSE;
    }

  return TRUE;
}

static void
on_init_x11_cb (MetaDisplay  *display,
                GAsyncResult *result,
                gpointer      user_data)
{
  g_autoptr (GError) error = NULL;

  if (!meta_display_init_x11_finish (display, result, &error))
    g_warning ("Failed to initialize X11 display: %s", error->message);
}

static gboolean
on_displayfd_ready (int          fd,
                    GIOCondition condition,
                    gpointer     user_data)
{
  GTask *task = user_data;

  /* The server writes its display name to the displayfd
   * socket when it's ready. We don't care about the data
   * in the socket, just that it wrote something, since
   * that means it's ready. */
  g_task_return_boolean (task, !!(condition & G_IO_IN));
  g_object_unref (task);

  return G_SOURCE_REMOVE;
}

static int
steal_fd (int *fd_ptr)
{
  int fd = *fd_ptr;
  *fd_ptr = -1;
  return fd;
}

void
meta_xwayland_start_xserver (MetaXWaylandManager *manager,
                             GCancellable        *cancellable,
                             GAsyncReadyCallback  callback,
                             gpointer             user_data)
{
<<<<<<< HEAD
  MetaWaylandCompositor *compositor = manager->compositor;
  MetaContext *context = meta_wayland_compositor_get_context (compositor);
  MetaBackend *backend = meta_context_get_backend (context);
=======
  struct {
    const char *extension_name;
    MetaXwaylandExtension disable_extension;
  } x11_extension_names[] = {
    { "SECURITY", META_XWAYLAND_EXTENSION_SECURITY },
    { "XTEST", META_XWAYLAND_EXTENSION_XTEST },
    { "MIT-SHM", META_XWAYLAND_EXTENSION_MIT_SHM },
  };

>>>>>>> d7fdcffe
  int xwayland_client_fd[2];
  int displayfd[2];
  g_autoptr(GSubprocessLauncher) launcher = NULL;
  GSubprocessFlags flags;
  GError *error = NULL;
  g_autoptr (GTask) task = NULL;
  MetaSettings *settings;
  const char *args[32];
  int xwayland_disable_extensions;
  int i, j;
#ifdef HAVE_XWAYLAND_TERMINATE_DELAY
  MetaX11DisplayPolicy x11_display_policy =
    meta_context_get_x11_display_policy (compositor->context);
#endif
  struct {
    const char *extension_name;
    MetaXwaylandExtension disable_extension;
  } x11_extension_names[] = {
    { "SECURITY", META_XWAYLAND_EXTENSION_SECURITY },
    { "XTEST", META_XWAYLAND_EXTENSION_XTEST },
  };

  task = g_task_new (NULL, cancellable, callback, user_data);
  g_task_set_source_tag (task, meta_xwayland_start_xserver);
  g_task_set_task_data (task, manager, NULL);

  /* We want xwayland to be a wayland client so we make a socketpair to setup a
   * wayland protocol connection. */
  if (socketpair (AF_UNIX, SOCK_STREAM | SOCK_CLOEXEC, 0, xwayland_client_fd) < 0)
    {
      g_task_return_new_error (task,
                               G_IO_ERROR,
                               g_io_error_from_errno (errno),
                               "xwayland_client_fd socketpair failed");
      return;
    }

  if (socketpair (AF_UNIX, SOCK_STREAM | SOCK_CLOEXEC, 0, displayfd) < 0)
    {
      close (xwayland_client_fd[0]);
      close (xwayland_client_fd[1]);

      g_task_return_new_error (task,
                               G_IO_ERROR,
                               g_io_error_from_errno (errno),
                               "displayfd socketpair failed");
      return;
    }

  /* xwayland, please. */
  flags = G_SUBPROCESS_FLAGS_NONE;

  if (getenv ("XWAYLAND_STFU"))
    {
      flags |= G_SUBPROCESS_FLAGS_STDOUT_SILENCE;
      flags |= G_SUBPROCESS_FLAGS_STDERR_SILENCE;
    }

  settings = meta_backend_get_settings (backend);
  xwayland_disable_extensions =
    meta_settings_get_xwayland_disable_extensions (settings);

  launcher = g_subprocess_launcher_new (flags);

  g_subprocess_launcher_take_fd (launcher,
                                 steal_fd (&xwayland_client_fd[1]), 3);
  g_subprocess_launcher_take_fd (launcher,
                                 steal_fd (&manager->public_connection.abstract_fd), 4);
  g_subprocess_launcher_take_fd (launcher,
                                 steal_fd (&manager->public_connection.unix_fd), 5);
  g_subprocess_launcher_take_fd (launcher,
                                 steal_fd (&displayfd[1]), 6);
  g_subprocess_launcher_take_fd (launcher,
                                 steal_fd (&manager->private_connection.abstract_fd), 7);

  g_subprocess_launcher_setenv (launcher, "WAYLAND_SOCKET", "3", TRUE);

  i = 0;
  args[i++] = XWAYLAND_PATH;
  args[i++] = manager->public_connection.name;
  args[i++] = "-rootless";
  args[i++] = "-noreset";
  args[i++] = "-accessx";
  args[i++] = "-core";
  args[i++] = "-auth";
  args[i++] = manager->auth_file;
  args[i++] = XWAYLAND_LISTENFD;
  args[i++] = "4";
  args[i++] = XWAYLAND_LISTENFD;
  args[i++] = "5";
  args[i++] = "-displayfd";
  args[i++] = "6";
#ifdef HAVE_XWAYLAND_INITFD
  args[i++] = "-initfd";
  args[i++] = "7";
#else
  args[i++] = XWAYLAND_LISTENFD;
  args[i++] = "7";
#endif

#ifdef HAVE_XWAYLAND_BYTE_SWAPPED_CLIENTS
  if (meta_settings_are_xwayland_byte_swapped_clients_allowed (settings))
    args[i++] = "+byteswappedclients";
  else
    args[i++] = "-byteswappedclients";
#endif

  if (meta_settings_is_experimental_feature_enabled (settings,
                                                     META_EXPERIMENTAL_FEATURE_AUTOCLOSE_XWAYLAND))
#ifdef HAVE_XWAYLAND_TERMINATE_DELAY
    {
      if (x11_display_policy == META_X11_DISPLAY_POLICY_ON_DEMAND)
        {
          /* Terminate after a 10 seconds delay */
          args[i++] = "-terminate";
          args[i++] = "10";
        }
      else
        {
          g_warning ("autoclose-xwayland disabled, requires Xwayland on demand");
        }
    }
#else
    {
      g_warning ("autoclose-xwayland disabled, not supported");
    }
#endif
#ifdef HAVE_XWAYLAND_ENABLE_EI_PORTAL
    if (manager->should_enable_ei_portal)
      {
        /* Enable portal support */
        args[i++] = "-enable-ei-portal";
      }
#endif
  for (j = 0; j <  G_N_ELEMENTS (x11_extension_names); j++)
    {
      /* Make sure we don't go past the array size - We need room for
       * 2 arguments, plus the last NULL terminator.
       */
      if (i + 3 > G_N_ELEMENTS (args))
        break;

      if (xwayland_disable_extensions & x11_extension_names[j].disable_extension)
        {
          args[i++] = "-extension";
          args[i++] = x11_extension_names[j].extension_name;
        }
  }
  /* Terminator */
  args[i++] = NULL;

  manager->proc = g_subprocess_launcher_spawnv (launcher, args, &error);

  if (!manager->proc)
    {
      close (displayfd[0]);
      close (xwayland_client_fd[0]);

      g_task_return_error (task, error);
      return;
    }

  manager->xserver_died_cancellable = g_cancellable_new ();
  g_subprocess_wait_async (manager->proc, manager->xserver_died_cancellable,
                           xserver_died, manager);
  g_unix_fd_add (displayfd[0], G_IO_IN, on_displayfd_ready,
                 g_steal_pointer (&task));
  manager->client = wl_client_create (manager->wayland_display,
                                      xwayland_client_fd[0]);
}

gboolean
meta_xwayland_start_xserver_finish (MetaXWaylandManager  *manager,
                                    GAsyncResult         *result,
                                    GError              **error)
{
  g_assert (g_task_get_source_tag (G_TASK (result)) ==
            meta_xwayland_start_xserver);

  return g_task_propagate_boolean (G_TASK (result), error);
}

static gboolean
xdisplay_connection_activity_cb (gint         fd,
                                 GIOCondition cond,
                                 gpointer     user_data)
{
  MetaXWaylandManager *manager = user_data;
  MetaContext *context =
    meta_wayland_compositor_get_context (manager->compositor);
  MetaDisplay *display = meta_context_get_display (context);

  meta_display_init_x11 (display, NULL,
                         (GAsyncReadyCallback) on_init_x11_cb, NULL);

  /* Stop watching both file descriptors */
  g_clear_handle_id (&manager->abstract_fd_watch_id, g_source_remove);
  g_clear_handle_id (&manager->unix_fd_watch_id, g_source_remove);

  return G_SOURCE_REMOVE;
}

static void
meta_xwayland_stop_xserver (MetaXWaylandManager *manager)
{
  if (manager->proc)
    g_subprocess_send_signal (manager->proc, SIGTERM);
  g_clear_object (&manager->xserver_died_cancellable);
  g_clear_object (&manager->proc);
}

static void
meta_xwayland_connection_release (MetaXWaylandConnection *connection)
{
  unlink (connection->lock_file);
  g_clear_pointer (&connection->lock_file, g_free);
}

static void
meta_xwayland_shutdown (MetaWaylandCompositor *compositor)
{
  MetaXWaylandManager *manager = &compositor->xwayland_manager;
  MetaContext *context = meta_wayland_compositor_get_context (compositor);
  MetaDisplay *display = meta_context_get_display (context);
  MetaX11Display *x11_display;
  char path[256];

  g_cancellable_cancel (manager->xserver_died_cancellable);

  XSetIOErrorHandler (x_io_error_noop);
  x11_display = display->x11_display;
  if (x11_display)
    {
      XSetIOErrorExitHandler (meta_x11_display_get_xdisplay (x11_display),
                              x_io_error_exit_noop, NULL);
    }

  meta_xwayland_terminate (manager);

  if (manager->public_connection.name)
    {
      snprintf (path, sizeof path, "%s%d", X11_TMP_UNIX_PATH,
                manager->public_connection.display_index);
      unlink (path);
      g_clear_pointer (&manager->public_connection.name, g_free);
    }

  if (manager->private_connection.name)
    {
      snprintf (path, sizeof path, "%s%d", X11_TMP_UNIX_PATH,
                manager->private_connection.display_index);
      unlink (path);
      g_clear_pointer (&manager->private_connection.name, g_free);
    }

  meta_xwayland_connection_release (&manager->public_connection);
  meta_xwayland_connection_release (&manager->private_connection);

  if (manager->auth_file)
    {
      unlink (manager->auth_file);
      g_clear_pointer (&manager->auth_file, g_free);
    }
}

static void
update_highest_monitor_scale (MetaXWaylandManager *manager)
{
  MetaWaylandCompositor *compositor = manager->compositor;
  MetaContext *context = meta_wayland_compositor_get_context (compositor);
  MetaBackend *backend = meta_context_get_backend (context);
  MetaMonitorManager *monitor_manager =
    meta_backend_get_monitor_manager (backend);
  GList *logical_monitors;
  GList *l;
  double scale = 1.0;

  logical_monitors = meta_monitor_manager_get_logical_monitors (monitor_manager);
  for (l = logical_monitors; l; l = l->next)
    {
      MetaLogicalMonitor *logical_monitor = l->data;

      scale = MAX (scale, meta_logical_monitor_get_scale (logical_monitor));
    }

  manager->highest_monitor_scale = scale;
}

gboolean
meta_xwayland_init (MetaXWaylandManager    *manager,
                    MetaWaylandCompositor  *compositor,
                    struct wl_display      *wl_display,
                    GError                **error)
{
  MetaContext *context = compositor->context;
  MetaBackend *backend = meta_context_get_backend (context);
  MetaMonitorManager *monitor_manager =
    meta_backend_get_monitor_manager (backend);
  MetaX11DisplayPolicy policy;
  int display = 0;

  if (display_number_override != -1)
    display = display_number_override;
  else if (g_getenv ("RUNNING_UNDER_GDM"))
    display = 1024;

  if (!manager->public_connection.name)
    {
      if (!choose_xdisplay (manager, &manager->public_connection, &display, error))
        return FALSE;

      display++;
      if (!choose_xdisplay (manager, &manager->private_connection, &display, error))
        return FALSE;

      if (!prepare_auth_file (manager, error))
        return FALSE;
    }
  else
    {
      if (!open_display_sockets (manager,
                                 manager->public_connection.display_index,
                                 &manager->public_connection.abstract_fd,
                                 &manager->public_connection.unix_fd,
                                 error))
        return FALSE;

      if (!open_display_sockets (manager,
                                 manager->private_connection.display_index,
                                 &manager->private_connection.abstract_fd,
                                 &manager->private_connection.unix_fd,
                                 error))
        return FALSE;
    }

  g_message ("Using public X11 display %s, (using %s for managed services)",
             manager->public_connection.name,
             manager->private_connection.name);

  manager->compositor = compositor;
  manager->wayland_display = wl_display;
  policy = meta_context_get_x11_display_policy (context);

  if (policy == META_X11_DISPLAY_POLICY_ON_DEMAND)
    {
      manager->abstract_fd_watch_id =
        g_unix_fd_add (manager->public_connection.abstract_fd, G_IO_IN,
                       xdisplay_connection_activity_cb, manager);
      manager->unix_fd_watch_id =
        g_unix_fd_add (manager->public_connection.unix_fd, G_IO_IN,
                       xdisplay_connection_activity_cb, manager);
    }

  if (policy != META_X11_DISPLAY_POLICY_DISABLED)
    manager->prepare_shutdown_id = g_signal_connect (compositor, "prepare-shutdown",
                                                     G_CALLBACK (meta_xwayland_shutdown),
                                                     NULL);

  /* Xwayland specific protocol, needs to be filtered out for all other clients */
  meta_xwayland_grab_keyboard_init (compositor);

  g_signal_connect_swapped (monitor_manager, "monitors-changed-internal",
                            G_CALLBACK (update_highest_monitor_scale), manager);
  update_highest_monitor_scale (manager);

  return TRUE;
}

static void
monitors_changed_cb (MetaMonitorManager  *monitor_manager,
                     MetaXWaylandManager *manager)
{
  MetaContext *context =
    meta_wayland_compositor_get_context (manager->compositor);
  MetaDisplay *display = meta_context_get_display (context);
  MetaX11Display *x11_display = display->x11_display;

  meta_xwayland_set_primary_output (x11_display);
}

static void
on_x11_display_closing (MetaDisplay         *display,
                        MetaXWaylandManager *manager)
{
  MetaX11Display *x11_display = meta_display_get_x11_display (display);
  MetaMonitorManager *monitor_manager =
    monitor_manager_from_x11_display (x11_display);

  meta_xwayland_shutdown_dnd (manager, x11_display);
  g_signal_handlers_disconnect_by_func (monitor_manager,
                                        monitors_changed_cb,
                                        manager);
}

static void
meta_xwayland_init_xrandr (MetaXWaylandManager *manager,
                           MetaX11Display      *x11_display)
{
  MetaMonitorManager *monitor_manager =
    monitor_manager_from_x11_display (x11_display);
  Display *xdisplay = meta_x11_display_get_xdisplay (x11_display);

  manager->has_xrandr = XRRQueryExtension (xdisplay,
                                           &manager->rr_event_base,
                                           &manager->rr_error_base);

  if (!manager->has_xrandr)
    return;

  XRRSelectInput (xdisplay, DefaultRootWindow (xdisplay),
                  RRCrtcChangeNotifyMask | RROutputChangeNotifyMask);

  g_signal_connect (monitor_manager, "monitors-changed",
                    G_CALLBACK (monitors_changed_cb), manager);

  meta_xwayland_set_primary_output (x11_display);
}

static void
on_x11_display_setup (MetaDisplay         *display,
                      MetaXWaylandManager *manager)
{
  MetaX11Display *x11_display = meta_display_get_x11_display (display);

  meta_x11_display_redirect_windows (x11_display, display);
  meta_xwayland_init_dnd (x11_display);
  meta_xwayland_init_xrandr (manager, x11_display);
}

void
meta_xwayland_init_display (MetaXWaylandManager *manager,
                            MetaDisplay         *display)
{
  g_signal_connect (display, "x11-display-setup",
                    G_CALLBACK (on_x11_display_setup), manager);
  g_signal_connect (display, "x11-display-closing",
                    G_CALLBACK (on_x11_display_closing), manager);
}

void
meta_xwayland_setup_xdisplay (MetaXWaylandManager *manager,
                              Display             *xdisplay)
{
  /* We install an X IO error handler in addition to the child watch,
     because after Xlib connects our child watch may not be called soon
     enough, and therefore we won't crash when X exits (and most important
     we won't reset the tty).
  */
  XSetIOErrorHandler (x_io_error);
  XSetIOErrorExitHandler (xdisplay, x_io_error_exit, manager);

  XFixesSetClientDisconnectMode (xdisplay, XFixesClientDisconnectFlagTerminate);
}

static void
meta_xwayland_set_primary_output (MetaX11Display *x11_display)
{
  Display *xdisplay = meta_x11_display_get_xdisplay (x11_display);
  MetaMonitorManager *monitor_manager =
    monitor_manager_from_x11_display (x11_display);
  XRRScreenResources *resources;
  MetaLogicalMonitor *primary_logical_monitor;
  GList *monitors;
  MetaMonitor *primary_monitor;
  int i;

  primary_logical_monitor =
    meta_monitor_manager_get_primary_logical_monitor (monitor_manager);
  if (!primary_logical_monitor)
    return;

  monitors = meta_logical_monitor_get_monitors (primary_logical_monitor);
  primary_monitor = g_list_first (monitors)->data;

  resources = XRRGetScreenResourcesCurrent (xdisplay,
                                            DefaultRootWindow (xdisplay));
  if (!resources)
    return;

  mtk_x11_error_trap_push (x11_display->xdisplay);
  for (i = 0; i < resources->noutput; i++)
    {
      RROutput output_id = resources->outputs[i];
      XRROutputInfo *xrandr_output;

      xrandr_output = XRRGetOutputInfo (xdisplay, resources, output_id);
      if (!xrandr_output)
        continue;

      if (g_strcmp0 (xrandr_output->name,
                     meta_monitor_get_connector (primary_monitor)) == 0)
        {
          XRRSetOutputPrimary (xdisplay, DefaultRootWindow (xdisplay),
                               output_id);
          XRRFreeOutputInfo (xrandr_output);
          break;
        }

      XRRFreeOutputInfo (xrandr_output);
    }
  mtk_x11_error_trap_pop (x11_display->xdisplay);

  XRRFreeScreenResources (resources);
}

gboolean
meta_xwayland_manager_handle_xevent (MetaXWaylandManager *manager,
                                     XEvent              *event)
{
  if (meta_xwayland_dnd_handle_xevent (manager, event))
    return TRUE;

  if (manager->has_xrandr && event->type == manager->rr_event_base + RRNotify)
    {
      MetaContext *context =
        meta_wayland_compositor_get_context (manager->compositor);
      MetaDisplay *display = meta_context_get_display (context);
      MetaX11Display *x11_display = meta_display_get_x11_display (display);

      meta_xwayland_set_primary_output (x11_display);
      return TRUE;
    }

  return FALSE;
}

gboolean
meta_xwayland_signal (MetaXWaylandManager  *manager,
                      int                   signum,
                      GError              **error)
{
  if (!manager->proc)
    {
      g_set_error (error, G_IO_ERROR, G_IO_ERROR_FAILED,
                   "Can't send signal, Xwayland not running");
      return FALSE;
    }

  g_subprocess_send_signal (manager->proc, signum);
  return TRUE;
}

void
meta_xwayland_set_should_enable_ei_portal (MetaXWaylandManager  *manager,
                                           gboolean              should_enable_ei_portal)
{
  manager->should_enable_ei_portal = should_enable_ei_portal;
}

int
meta_xwayland_get_effective_scale (MetaXWaylandManager *manager)
{
  MetaWaylandCompositor *compositor = manager->compositor;
  MetaContext *context = meta_wayland_compositor_get_context (compositor);
  MetaBackend *backend = meta_context_get_backend (context);
  MetaMonitorManager *monitor_manager =
    meta_backend_get_monitor_manager (backend);
  MetaSettings *settings = meta_backend_get_settings (backend);

  switch (meta_monitor_manager_get_layout_mode (monitor_manager))
    {
    case META_LOGICAL_MONITOR_LAYOUT_MODE_PHYSICAL:
      break;

    case META_LOGICAL_MONITOR_LAYOUT_MODE_LOGICAL:
      if (meta_settings_is_experimental_feature_enabled (settings,
                                                         META_EXPERIMENTAL_FEATURE_XWAYLAND_NATIVE_SCALING) &&
          meta_settings_is_experimental_feature_enabled (settings,
                                                         META_EXPERIMENTAL_FEATURE_SCALE_MONITOR_FRAMEBUFFER))
        return (int) ceil (manager->highest_monitor_scale);
    }

  return 1;
}

int
meta_xwayland_get_x11_ui_scaling_factor (MetaXWaylandManager *manager)
{
  MetaWaylandCompositor *compositor = manager->compositor;
  MetaContext *context = meta_wayland_compositor_get_context (compositor);
  MetaBackend *backend = meta_context_get_backend (context);
  MetaMonitorManager *monitor_manager =
    meta_backend_get_monitor_manager (backend);
  MetaSettings *settings = meta_backend_get_settings (backend);

  switch (meta_monitor_manager_get_layout_mode (monitor_manager))
    {
    case META_LOGICAL_MONITOR_LAYOUT_MODE_PHYSICAL:
      return meta_settings_get_ui_scaling_factor (settings);
    case META_LOGICAL_MONITOR_LAYOUT_MODE_LOGICAL:
      return meta_xwayland_get_effective_scale (manager);
    }

  g_assert_not_reached ();
}<|MERGE_RESOLUTION|>--- conflicted
+++ resolved
@@ -782,21 +782,9 @@
                              GAsyncReadyCallback  callback,
                              gpointer             user_data)
 {
-<<<<<<< HEAD
   MetaWaylandCompositor *compositor = manager->compositor;
   MetaContext *context = meta_wayland_compositor_get_context (compositor);
   MetaBackend *backend = meta_context_get_backend (context);
-=======
-  struct {
-    const char *extension_name;
-    MetaXwaylandExtension disable_extension;
-  } x11_extension_names[] = {
-    { "SECURITY", META_XWAYLAND_EXTENSION_SECURITY },
-    { "XTEST", META_XWAYLAND_EXTENSION_XTEST },
-    { "MIT-SHM", META_XWAYLAND_EXTENSION_MIT_SHM },
-  };
-
->>>>>>> d7fdcffe
   int xwayland_client_fd[2];
   int displayfd[2];
   g_autoptr(GSubprocessLauncher) launcher = NULL;
@@ -817,6 +805,7 @@
   } x11_extension_names[] = {
     { "SECURITY", META_XWAYLAND_EXTENSION_SECURITY },
     { "XTEST", META_XWAYLAND_EXTENSION_XTEST },
+    { "MIT-SHM", META_XWAYLAND_EXTENSION_MIT_SHM },
   };
 
   task = g_task_new (NULL, cancellable, callback, user_data);
