--- conflicted
+++ resolved
@@ -2,10 +2,10 @@
 
 /* Metacity preferences */
 
-/*
+/* 
  * Copyright (C) 2001 Havoc Pennington
  * Copyright (C) 2006 Elijah Newren
- *
+ * 
  * This program is free software; you can redistribute it and/or
  * modify it under the terms of the GNU General Public License as
  * published by the Free Software Foundation; either version 2 of the
@@ -15,7 +15,7 @@
  * WITHOUT ANY WARRANTY; without even the implied warranty of
  * MERCHANTABILITY or FITNESS FOR A PARTICULAR PURPOSE.  See the GNU
  * General Public License for more details.
- *
+ * 
  * You should have received a copy of the GNU General Public License
  * along with this program; if not, write to the Free Software
  * Foundation, Inc., 59 Temple Place - Suite 330, Boston, MA
@@ -124,7 +124,6 @@
  */
 void meta_prefs_set_compositing_manager (gboolean whether);
 
-<<<<<<< HEAD
 #ifdef WITH_CLUTTER
 
 gboolean meta_prefs_get_clutter_disabled (void);
@@ -140,82 +139,11 @@
 void meta_prefs_set_clutter_plugins (GSList *list);
 #endif
 
-/* Screen bindings */
-#define META_KEYBINDING_WORKSPACE_1              "switch_to_workspace_1"
-#define META_KEYBINDING_WORKSPACE_2              "switch_to_workspace_2"
-#define META_KEYBINDING_WORKSPACE_3              "switch_to_workspace_3"
-#define META_KEYBINDING_WORKSPACE_4              "switch_to_workspace_4"
-#define META_KEYBINDING_WORKSPACE_5              "switch_to_workspace_5"
-#define META_KEYBINDING_WORKSPACE_6              "switch_to_workspace_6"
-#define META_KEYBINDING_WORKSPACE_7              "switch_to_workspace_7"
-#define META_KEYBINDING_WORKSPACE_8              "switch_to_workspace_8"
-#define META_KEYBINDING_WORKSPACE_9              "switch_to_workspace_9"
-#define META_KEYBINDING_WORKSPACE_10             "switch_to_workspace_10"
-#define META_KEYBINDING_WORKSPACE_11             "switch_to_workspace_11"
-#define META_KEYBINDING_WORKSPACE_12             "switch_to_workspace_12"
-#define META_KEYBINDING_WORKSPACE_LEFT           "switch_to_workspace_left"
-#define META_KEYBINDING_WORKSPACE_RIGHT          "switch_to_workspace_right"
-#define META_KEYBINDING_WORKSPACE_UP             "switch_to_workspace_up"
-#define META_KEYBINDING_WORKSPACE_DOWN           "switch_to_workspace_down"
-#define META_KEYBINDING_SWITCH_GROUP             "switch_group"
-#define META_KEYBINDING_SWITCH_GROUP_BACKWARD    "switch_group_backward"
-#define META_KEYBINDING_SWITCH_WINDOWS           "switch_windows"
-#define META_KEYBINDING_SWITCH_WINDOWS_BACKWARD  "switch_windows_backward"
-#define META_KEYBINDING_SWITCH_PANELS            "switch_panels"
-#define META_KEYBINDING_SWITCH_PANELS_BACKWARD   "switch_panels_backward"
-#define META_KEYBINDING_CYCLE_GROUP              "cycle_group"
-#define META_KEYBINDING_CYCLE_GROUP_BACKWARD     "cycle_group_backward"
-#define META_KEYBINDING_CYCLE_WINDOWS            "cycle_windows"
-#define META_KEYBINDING_CYCLE_WINDOWS_BACKWARD   "cycle_windows_backward"
-#define META_KEYBINDING_CYCLE_PANELS             "cycle_panels"
-#define META_KEYBINDING_CYCLE_PANELS_BACKWARD    "cycle_panels_backward"
-#define META_KEYBINDING_SHOW_DESKTOP             "show_desktop"
-#define META_KEYBINDING_PANEL_MAIN_MENU          "panel_main_menu"
-#define META_KEYBINDING_PANEL_RUN_DIALOG         "panel_run_dialog"
-#define META_KEYBINDING_COMMAND_1                "run_command_1"
-#define META_KEYBINDING_COMMAND_2                "run_command_2"
-#define META_KEYBINDING_COMMAND_3                "run_command_3"
-#define META_KEYBINDING_COMMAND_4                "run_command_4"
-#define META_KEYBINDING_COMMAND_5                "run_command_5"
-#define META_KEYBINDING_COMMAND_6                "run_command_6"
-#define META_KEYBINDING_COMMAND_7                "run_command_7"
-#define META_KEYBINDING_COMMAND_8                "run_command_8"
-#define META_KEYBINDING_COMMAND_9                "run_command_9"
-#define META_KEYBINDING_COMMAND_10               "run_command_10"
-#define META_KEYBINDING_COMMAND_11               "run_command_11"
-#define META_KEYBINDING_COMMAND_12               "run_command_12"
-#define META_KEYBINDING_COMMAND_13               "run_command_13"
-#define META_KEYBINDING_COMMAND_14               "run_command_14"
-#define META_KEYBINDING_COMMAND_15               "run_command_15"
-#define META_KEYBINDING_COMMAND_16               "run_command_16"
-#define META_KEYBINDING_COMMAND_17               "run_command_17"
-#define META_KEYBINDING_COMMAND_18               "run_command_18"
-#define META_KEYBINDING_COMMAND_19               "run_command_19"
-#define META_KEYBINDING_COMMAND_20               "run_command_20"
-#define META_KEYBINDING_COMMAND_21               "run_command_21"
-#define META_KEYBINDING_COMMAND_22               "run_command_22"
-#define META_KEYBINDING_COMMAND_23               "run_command_23"
-#define META_KEYBINDING_COMMAND_24               "run_command_24"
-#define META_KEYBINDING_COMMAND_25               "run_command_25"
-#define META_KEYBINDING_COMMAND_26               "run_command_26"
-#define META_KEYBINDING_COMMAND_27               "run_command_27"
-#define META_KEYBINDING_COMMAND_28               "run_command_28"
-#define META_KEYBINDING_COMMAND_29               "run_command_29"
-#define META_KEYBINDING_COMMAND_30               "run_command_30"
-#define META_KEYBINDING_COMMAND_31               "run_command_31"
-#define META_KEYBINDING_COMMAND_32               "run_command_32"
-#define META_KEYBINDING_COMMAND_SCREENSHOT       "run_command_screenshot"
-#define META_KEYBINDING_COMMAND_WIN_SCREENSHOT   "run_command_window_screenshot"
-#define META_KEYBINDING_RUN_COMMAND_TERMINAL     "run_command_terminal"
-#define META_KEYBINDING_SET_SPEW_MARK            "set_spew_mark"
-
-=======
 /* XXX FIXME This should be x-macroed, but isn't yet because it would be
  * difficult (or perhaps impossible) to add the suffixes using the current
  * system.  It needs some more thought, perhaps after the current system
  * evolves a little.
  */
->>>>>>> a49f986c
 typedef enum _MetaKeyBindingAction
 {
   META_KEYBINDING_ACTION_NONE = -1,
