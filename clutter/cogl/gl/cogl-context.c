--- conflicted
+++ resolved
@@ -56,15 +56,10 @@
   _context->last_path = 0;
 
   _context->texture_handles = NULL;
-<<<<<<< HEAD
-  _context->texture_vertices_size = 0;
-  _context->texture_vertices = NULL;
-=======
   _context->texture_vertices = g_array_new (FALSE, FALSE,
                                             sizeof (CoglTextureGLVertex));
   _context->texture_indices = g_array_new (FALSE, FALSE,
                                            sizeof (GLushort));
->>>>>>> e21fee39
 
   _context->fbo_handles = NULL;
   _context->draw_buffer = COGL_WINDOW_BUFFER;
@@ -155,14 +150,11 @@
   if (_context->program_handles)
     g_array_free (_context->program_handles, TRUE);
 
-<<<<<<< HEAD
-=======
   if (_context->texture_vertices)
     g_array_free (_context->texture_vertices, TRUE);
   if (_context->texture_indices)
     g_array_free (_context->texture_indices, TRUE);
 
->>>>>>> e21fee39
   g_free (_context);
 }
 
