--- conflicted
+++ resolved
@@ -126,15 +126,10 @@
   rotate_behaviour = CLUTTER_BEHAVIOUR_ROTATE (behaviour);
   priv = rotate_behaviour->priv;
 
-<<<<<<< HEAD
-  factor = (float)(alpha_value) / CLUTTER_ALPHA_MAX_ALPHA;
-=======
-  factor = COGL_FIXED_FROM_FLOAT (alpha_value);
->>>>>>> ac1a0d56
-  angle = 0;
-
-  start = priv->angle_start;
-  end   = priv->angle_end;
+  factor = CLUTTER_FLOAT_TO_FIXED (alpha_value);
+  angle  = 0;
+  start  = priv->angle_start;
+  end    = priv->angle_end;
 
   if (priv->direction == CLUTTER_ROTATE_CW && start >= end)
     {
@@ -145,7 +140,8 @@
       end -= 360.0;
     }
 
-  angle = CLUTTER_FIXED_MUL ((end - start), factor)  + start;
+  angle = CLUTTER_FIXED_MUL ((end - start), alpha_value)
+        + start;
 
   clutter_behaviour_actors_foreach (behaviour,
 				    alpha_notify_foreach,
